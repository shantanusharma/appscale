""" A server that handles application deployments. """

import argparse
import json
import logging
import re
import sys
import time

from appscale.common import appscale_info
from appscale.common.constants import (
  HTTPCodes,
  LOG_FORMAT,
  VERSION_PATH_SEPARATOR,
  ZK_PERSISTENT_RECONNECTS
)
from appscale.common.monit_interface import MonitOperator
from appscale.common.appscale_utils import get_md5
from appscale.common.ua_client import UAClient
from appscale.common.ua_client import UAException
from appscale.common.unpackaged import APPSCALE_PYTHON_APPSERVER
from concurrent.futures import ThreadPoolExecutor
from kazoo.client import KazooClient
from kazoo.exceptions import NodeExistsError
from kazoo.exceptions import NoNodeError
from tornado import gen
from tornado.options import options
from tornado import web
from tornado.escape import json_decode
from tornado.escape import json_encode
from tornado.ioloop import IOLoop
from . import utils
from . import constants
from .appengine_api import UpdateQueuesHandler
from .base_handler import BaseHandler
from .constants import (
  CustomHTTPError,
  OperationTimeout,
  REDEPLOY_WAIT,
  VALID_RUNTIMES
)
from .operation import (
  CreateVersionOperation,
  DeleteVersionOperation,
  UpdateVersionOperation
)
from .operations_cache import OperationsCache
from .push_worker_manager import GlobalPushWorkerManager

sys.path.append(APPSCALE_PYTHON_APPSERVER)
from google.appengine.api.appcontroller_client import AppControllerException


# The state of each operation.
operations = OperationsCache()


@gen.coroutine
def wait_for_port_to_open(http_port, operation_id, deadline):
  """ Waits until port is open.

  Args:
    http_port: An integer specifying the version's port number.
    operation_id: A string specifying an operation ID.
    deadline: A float containing a unix timestamp.
  Raises:
    OperationTimeout if the deadline is exceeded.
  """
  logging.debug('Waiting for {} to open'.format(http_port))
  try:
    operation = operations[operation_id]
  except KeyError:
    raise OperationTimeout('Operation no longer in cache')

  while True:
    if time.time() > deadline:
      message = 'Deploy operation took too long.'
      operation.set_error(message)
      raise OperationTimeout(message)

    if utils.port_is_open(options.login_ip, http_port):
      break

    yield gen.sleep(1)


@gen.coroutine
def wait_for_deploy(operation_id, acc):
  """ Tracks the progress of a deployment.

  Args:
    operation_id: A string specifying the operation ID.
    acc: An AppControllerClient instance.
  Raises:
    OperationTimeout if the deadline is exceeded.
  """
  try:
    operation = operations[operation_id]
  except KeyError:
    raise OperationTimeout('Operation no longer in cache')

  start_time = time.time()
  deadline = start_time + constants.MAX_OPERATION_TIME

  http_port = operation.version['appscaleExtensions']['httpPort']
  yield wait_for_port_to_open(http_port, operation_id, deadline)

  url = 'http://{}:{}'.format(options.login_ip, http_port)
  operation.finish(url)

  logging.info('Finished operation {}'.format(operation_id))


@gen.coroutine
def wait_for_delete(operation_id, http_port):
  """ Tracks the progress of removing a version.

  Args:
    operation_id: A string specifying the operation ID.
    http_port: An integer specifying the version's port.
  Raises:
    OperationTimeout if the deadline is exceeded.
  """
  try:
    operation = operations[operation_id]
  except KeyError:
    raise OperationTimeout('Operation no longer in cache')

  start_time = time.time()
  deadline = start_time + constants.MAX_OPERATION_TIME

  while True:
    if time.time() > deadline:
      message = 'Delete operation took too long.'
      operation.set_error(message)
      raise OperationTimeout(message)

    if not utils.port_is_open(options.login_ip, http_port):
      break

    yield gen.sleep(1)

  operation.finish()


class VersionsHandler(BaseHandler):
  """ Manages service versions. """

  # A rule for validating version IDs.
  VERSION_ID_RE = re.compile(r'(?!-)[a-z\d\-]{1,100}')

  # Reserved names for version IDs.
  RESERVED_VERSION_IDS = ('^default$', '^latest$', '^ah-.*$')

  def initialize(self, acc, ua_client, zk_client, version_update_lock,
                 thread_pool):
    """ Defines required resources to handle requests.

    Args:
      acc: An AppControllerClient.
      ua_client: A UAClient.
      zk_client: A KazooClient.
      version_update_lock: A kazoo lock.
      thread_pool: A ThreadPoolExecutor.
    """
    self.acc = acc
    self.ua_client = ua_client
    self.zk_client = zk_client
    self.version_update_lock = version_update_lock
    self.thread_pool = thread_pool

  def get_current_user(self):
    """ Retrieves the current user.

    Returns:
      A string specifying the user's email address.
    Raises:
      CustomHTTPError if the user is invalid.
    """
    if 'AppScale-User' not in self.request.headers:
      message = 'A required header is missing: AppScale-User'
      raise CustomHTTPError(HTTPCodes.BAD_REQUEST, message=message)

    user = self.request.headers['AppScale-User']
    try:
      user_exists = self.ua_client.does_user_exist(user)
    except UAException:
      message = 'Unable to determine if user exists: {}'.format(user)
      logging.exception(message)
      raise CustomHTTPError(HTTPCodes.INTERNAL_ERROR, message=message)

    if not user_exists:
      raise CustomHTTPError(HTTPCodes.BAD_REQUEST,
                            message='User does not exist: {}'.format(user))

    return user

  def version_from_payload(self):
    """ Constructs version from payload.

    Returns:
      A dictionary containing version details.
    Raises:
      CustomHTTPError if payload is invalid.
    """
    try:
      version = json_decode(self.request.body)
    except ValueError:
      raise CustomHTTPError(HTTPCodes.BAD_REQUEST,
                            message='Payload must be valid JSON')
    required_fields = ('deployment.zip.sourceUrl', 'id', 'runtime')
    utils.assert_fields_in_resource(required_fields, 'version', version)
    if version['runtime'] not in VALID_RUNTIMES:
      message = 'Invalid runtime: {}'.format(version['runtime'])
      raise CustomHTTPError(HTTPCodes.BAD_REQUEST, message=message)

    if version['runtime'] in [constants.JAVA, constants.PYTHON27]:
      utils.assert_fields_in_resource(['threadsafe'], 'version', version)

    version['id'] = str(version['id'])

    # Prevent multiple versions per service.
    if version['id'] != constants.DEFAULT_VERSION:
      raise CustomHTTPError(HTTPCodes.BAD_REQUEST,
                            message='Invalid version ID')

    if not self.VERSION_ID_RE.match(version['id']):
      raise CustomHTTPError(HTTPCodes.BAD_REQUEST,
                            message='Invalid version ID')

    for reserved_id in self.RESERVED_VERSION_IDS:
      if re.match(reserved_id, version['id']):
        raise CustomHTTPError(HTTPCodes.BAD_REQUEST,
                              message='Reserved version ID')

    if 'basicScaling' in version or 'manualScaling' in version:
      raise CustomHTTPError(HTTPCodes.BAD_REQUEST,
                            message='Only automaticScaling is supported')

    # Create a revision ID to differentiate between deployments of the same
    # version.
    version['revision'] = int(time.time() * 1000)

    extensions = version.get('appscaleExtensions', {})
    http_port = extensions.get('httpPort', None)
    https_port = extensions.get('httpsPort', None)
    if http_port is not None and http_port not in constants.ALLOWED_HTTP_PORTS:
      raise CustomHTTPError(HTTPCodes.BAD_REQUEST, message='Invalid HTTP port')

    if (https_port is not None and
        https_port not in constants.ALLOWED_HTTPS_PORTS):
      raise CustomHTTPError(HTTPCodes.BAD_REQUEST,
                            message='Invalid HTTPS port')

    return version

  def version_exists(self, project_id, service_id, version_id):
    """ Checks if a version exists.

    Args:
      project_id: A string specifying a project ID.
      service_id: A string specifying a service ID.
      version_id: A string specifying a version ID.
    """
    version_node = '/appscale/projects/{}/services/{}/versions/{}'.format(
      project_id, service_id, version_id)
    return self.zk_client.exists(version_node) is not None

  def put_version(self, project_id, service_id, new_version):
    """ Create or update version node.

    Args:
      project_id: A string specifying a project ID.
      service_id: A string specifying a service ID.
      new_version: A dictionary containing version details.
    Returns:
      A dictionary containing updated version details.
    """
    version_node = constants.VERSION_NODE_TEMPLATE.format(
      project_id=project_id, service_id=service_id,
      version_id=new_version['id'])

    try:
      old_version_json, _ = self.zk_client.get(version_node)
      old_version = json.loads(old_version_json)
    except NoNodeError:
      old_version = {}

    if 'appscaleExtensions' not in new_version:
      new_version['appscaleExtensions'] = {}

    new_version['appscaleExtensions'].update(
      utils.assign_ports(old_version, new_version, self.zk_client))

    try:
      self.zk_client.create(version_node, json.dumps(new_version),
                            makepath=True)
    except NodeExistsError:
      if project_id in constants.IMMUTABLE_PROJECTS:
        message = '{} cannot be modified'.format(project_id)
        raise CustomHTTPError(HTTPCodes.FORBIDDEN, message=message)

      self.zk_client.set(version_node, json.dumps(new_version))

    return new_version

  def begin_deploy(self, project_id, service_id, version_id):
    """ Triggers the deployment process.
    
    Args:
      project_id: A string specifying a project ID.
      service_id: A string specifying a service ID.
      version_id: A string specifying a version ID.
    Raises:
      CustomHTTPError if unable to start the deployment process.
    """
    try:
<<<<<<< HEAD
      self.acc.update([project_id])
=======
      self.ua_client.enable_app(project_id)
    except UAException:
      message = 'Unable to enable project'
      logging.exception(message)
      raise CustomHTTPError(HTTPCodes.INTERNAL_ERROR, message=message)

    version_key = VERSION_PATH_SEPARATOR.join(
      [project_id, service_id, version_id])
    try:
      self.acc.update([version_key])
>>>>>>> 75852225
    except AppControllerException as error:
      message = 'Error while updating version: {}'.format(error)
      raise CustomHTTPError(HTTPCodes.INTERNAL_ERROR, message=message)

  @gen.coroutine
  def identify_as_hoster(self, project_id, service_id, version):
    """ Marks this machine as having a version's source code.

    Args:
      project_id: A string specifying a project ID.
      service_id: A string specifying a service ID.
      version: A dictionary containing version details.
    """
    revision_key = VERSION_PATH_SEPARATOR.join(
      [project_id, service_id, version['id'], str(version['revision'])])
    hoster_node = '/apps/{}/{}'.format(revision_key, options.private_ip)
    source_location = version['deployment']['zip']['sourceUrl']

    md5 = yield self.thread_pool.submit(get_md5, source_location)
    try:
      self.zk_client.create(hoster_node, md5, makepath=True)
    except NodeExistsError:
      raise CustomHTTPError(
        HTTPCodes.INTERNAL_ERROR, message='Revision already exists')

    # Remove old revision nodes.
    version_prefix = VERSION_PATH_SEPARATOR.join(
      [project_id, service_id, version['id']])
    old_revisions = [node for node in self.zk_client.get_children('/apps')
                     if node.startswith(version_prefix)
                     and node < revision_key]
    for node in old_revisions:
      logging.info('Removing hosting entries for {}'.format(node))
      self.zk_client.delete('/apps/{}'.format(node), recursive=True)

  @gen.coroutine
  def post(self, project_id, service_id):
    """ Creates or updates a version.
    
    Args:
      project_id: A string specifying a project ID.
      service_id: A string specifying a service ID.
    """
    self.authenticate()
    version = self.version_from_payload()

<<<<<<< HEAD
    if service_id != constants.DEFAULT_SERVICE:
      raise CustomHTTPError(HTTPCodes.BAD_REQUEST, message='Invalid service')

    version_exists = self.version_exists(project_id, service_id, version['id'])
=======
    project_exists = self.project_exists(project_id)
    if not project_exists:
      self.create_project(project_id, version['runtime'])

>>>>>>> 75852225
    revision_key = VERSION_PATH_SEPARATOR.join(
      [project_id, service_id, version['id'], str(version['revision'])])
    try:
      yield self.thread_pool.submit(
        utils.extract_source, revision_key,
        version['deployment']['zip']['sourceUrl'], version['runtime'])
    except IOError:
      message = '{} does not exist'.format(
        version['deployment']['zip']['sourceUrl'])
      raise CustomHTTPError(HTTPCodes.BAD_REQUEST, message=message)
    except constants.InvalidSource as error:
      raise CustomHTTPError(HTTPCodes.BAD_REQUEST, message=str(error))

    new_path = utils.rename_source_archive(project_id, service_id, version)
    version['deployment']['zip']['sourceUrl'] = new_path
    yield self.identify_as_hoster(project_id, service_id, version)
    utils.remove_old_archives(project_id, service_id, version)

    yield self.thread_pool.submit(self.version_update_lock.acquire)
    try:
      version = self.put_version(project_id, service_id, version)
    finally:
      self.version_update_lock.release()

    self.begin_deploy(project_id, service_id, version['id'])

    operation = CreateVersionOperation(project_id, service_id, version)
    operations[operation.id] = operation

    pre_wait = REDEPLOY_WAIT if version_exists else 0
    logging.debug(
      'Starting operation {} in {}s'.format(operation.id, pre_wait))
    IOLoop.current().call_later(pre_wait, wait_for_deploy, operation.id,
                                self.acc)

    self.write(json_encode(operation.rest_repr()))


class VersionHandler(BaseHandler):
  """ Manages particular service versions. """

  def initialize(self, acc, ua_client, zk_client, version_update_lock,
                 thread_pool):
    """ Defines required resources to handle requests.

    Args:
      acc: An AppControllerClient.
      ua_client: A UAClient.
      zk_client: A KazooClient.
      version_update_lock: A kazoo lock.
      thread_pool: A ThreadPoolExecutor.
    """
    self.acc = acc
    self.ua_client = ua_client
    self.zk_client = zk_client
    self.version_update_lock = version_update_lock
    self.thread_pool = thread_pool

  def get_version(self, project_id, service_id, version_id):
    """ Fetches a version node.

    Args:
      project_id: A string specifying a project ID.
      service_id: A string specifying a service ID.
      version_id: A string specifying a version ID.
    Returns:
      A dictionary containing version details.
    """
    version_node = constants.VERSION_NODE_TEMPLATE.format(
      project_id=project_id, service_id=service_id, version_id=version_id)

    try:
      version_json, _ = self.zk_client.get(version_node)
    except NoNodeError:
      raise CustomHTTPError(HTTPCodes.NOT_FOUND, message='Version not found')

    return json.loads(version_json)

  def version_from_payload(self):
    """ Constructs version from payload.

    Returns:
      A dictionary containing version details.
    """
    update_mask = self.get_argument('updateMask', None)
    if not update_mask:
      message = 'At least one field must be specified for this operation.'
      raise CustomHTTPError(HTTPCodes.BAD_REQUEST, message=message)

    desired_fields = update_mask.split(',')
    supported_fields = {'appscaleExtensions.httpPort',
                        'appscaleExtensions.httpsPort'}
    for field in desired_fields:
      if field not in supported_fields:
        message = ('This operation is only supported on the following '
                   'field(s): [{}]'.format(', '.join(supported_fields)))
        raise CustomHTTPError(HTTPCodes.BAD_REQUEST, message=message)

    try:
      given_version = json_decode(self.request.body)
    except ValueError:
      raise CustomHTTPError(HTTPCodes.BAD_REQUEST,
                            message='Payload must be valid JSON')

    masked_version = utils.apply_mask_to_version(given_version, desired_fields)

    extensions = masked_version.get('appscaleExtensions', {})
    http_port = extensions.get('httpPort', None)
    https_port = extensions.get('httpsPort', None)
    if http_port is not None and http_port not in constants.ALLOWED_HTTP_PORTS:
      raise CustomHTTPError(HTTPCodes.BAD_REQUEST, message='Invalid HTTP port')

    if (https_port is not None and
        https_port not in constants.ALLOWED_HTTPS_PORTS):
      raise CustomHTTPError(HTTPCodes.BAD_REQUEST,
                            message='Invalid HTTPS port')

    return masked_version

  def update_version(self, project_id, service_id, version_id, new_fields):
    """ Updates a version node.

    Args:
      project_id: A string specifying a project ID.
      service_id: A string specifying a service ID.
      version_id: A string specifying a version ID.
      new_fields: A dictionary containing version details.
    Returns:
      A dictionary containing completed version details.
    """
    version_node = constants.VERSION_NODE_TEMPLATE.format(
      project_id=project_id, service_id=service_id, version_id=version_id)

    try:
      version_json, _ = self.zk_client.get(version_node)
    except NoNodeError:
      raise CustomHTTPError(HTTPCodes.NOT_FOUND, message='Version not found')

    version = json.loads(version_json)
    new_ports = utils.assign_ports(version, new_fields, self.zk_client)
    version['appscaleExtensions'].update(new_ports)
    self.zk_client.set(version_node, json.dumps(version))
    return version

  @gen.coroutine
  def relocate_version(self, project_id, service_id, version_id, http_port,
                       https_port):
    """ Assigns new ports to a version.

    Args:
      project_id: A string specifying a project ID.
      service_id: A string specifying a service ID.
      version_id: A string specifying a version ID.
      http_port: An integer specifying a port.
      https_port: An integer specifying a port.
    Returns:
      A dictionary containing completed version details.
    """
    new_fields = {'appscaleExtensions': {}}
    if http_port is not None:
      new_fields['appscaleExtensions']['httpPort'] = http_port

    if https_port is not None:
      new_fields['appscaleExtensions']['httpsPort'] = https_port

    yield self.thread_pool.submit(self.version_update_lock.acquire)
    try:
      version = self.update_version(project_id, service_id, version_id,
                                    new_fields)
    finally:
      self.version_update_lock.release()

    raise gen.Return(version)

  @gen.coroutine
  def delete(self, project_id, service_id, version_id):
    """ Deletes a version.

    Args:
      project_id: A string specifying a project ID.
      service_id: A string specifying a service ID.
      version_id: A string specifying a version ID.
    """
    self.authenticate()

    if project_id in constants.IMMUTABLE_PROJECTS:
      raise CustomHTTPError(HTTPCodes.BAD_REQUEST,
                            message='{} cannot be deleted'.format(project_id))

    if version_id != constants.DEFAULT_VERSION:
      raise CustomHTTPError(HTTPCodes.BAD_REQUEST, message='Invalid version')

    version = self.get_version(project_id, service_id, version_id)
    try:
      http_port = version['appscaleExtensions']['httpPort']
    except KeyError:
      raise CustomHTTPError(HTTPCodes.NOT_FOUND,
                            message='Version serving port not found')

    version_node = constants.VERSION_NODE_TEMPLATE.format(
      project_id=project_id, service_id=service_id, version_id=version_id)

    yield self.thread_pool.submit(self.version_update_lock.acquire)
    try:
      try:
        self.zk_client.delete(version_node)
      except NoNodeError:
        pass
    finally:
      self.version_update_lock.release()

    version_key = VERSION_PATH_SEPARATOR.join([project_id, service_id,
                                               version_id])
    try:
      self.acc.stop_version(version_key)
    except AppControllerException as error:
      message = 'Error while stopping application: {}'.format(error)
      raise CustomHTTPError(HTTPCodes.INTERNAL_ERROR, message=message)

    version = {'id': version_id}
    operation = DeleteVersionOperation(project_id, service_id, version)
    operations[operation.id] = operation

    IOLoop.current().spawn_callback(wait_for_delete, operation.id, http_port)

    self.write(json_encode(operation.rest_repr()))

  @gen.coroutine
  def patch(self, project_id, service_id, version_id):
    """ Updates a version.

    Args:
      project_id: A string specifying a project ID.
      service_id: A string specifying a service ID.
      version_id: A string specifying a version ID.
    """
    self.authenticate()

    if project_id in constants.IMMUTABLE_PROJECTS:
      raise CustomHTTPError(HTTPCodes.BAD_REQUEST,
                            message='{} cannot be updated'.format(project_id))

    version = self.version_from_payload()

    extensions = version.get('appscaleExtensions', {})
    if 'httpPort' in extensions or 'httpsPort' in extensions:
      new_http_port = extensions.get('httpPort')
      new_https_port = extensions.get('httpsPort')
      version = yield self.relocate_version(
        project_id, service_id, version_id, new_http_port, new_https_port)

    operation = UpdateVersionOperation(project_id, service_id, version)
    self.write(json_encode(operation.rest_repr()))


class OperationsHandler(BaseHandler):
  """ Retrieves operations. """
  def get(self, project_id, operation_id):
    """ Retrieves operation status.
    
    Args:
      project_id: A string specifying a project ID.
      operation_id: A string specifying an operation ID.
    """
    self.authenticate()

    try:
      operation = operations[operation_id]
    except KeyError:
      raise CustomHTTPError(HTTPCodes.NOT_FOUND,
                            message='Operation not found.')

    self.write(json_encode(operation.rest_repr()))


def main():
  """ Starts the AdminServer. """
  logging.basicConfig(format=LOG_FORMAT, level=logging.INFO)

  parser = argparse.ArgumentParser()
  parser.add_argument('-p', '--port', type=int, default=constants.DEFAULT_PORT,
                      help='The port to listen on')
  parser.add_argument('-v', '--verbose', action='store_true',
                      help='Output debug-level logging')
  args = parser.parse_args()

  if args.verbose:
    logging.getLogger().setLevel(logging.DEBUG)

  options.define('secret', appscale_info.get_secret())
  options.define('login_ip', appscale_info.get_login_ip())
  options.define('private_ip', appscale_info.get_private_ip())
  options.define('load_balancers', appscale_info.get_load_balancer_ips())

  acc = appscale_info.get_appcontroller_client()
  ua_client = UAClient(appscale_info.get_db_master_ip(), options.secret)
  zk_client = KazooClient(
    hosts=','.join(appscale_info.get_zk_node_ips()),
    connection_retry=ZK_PERSISTENT_RECONNECTS)
  zk_client.start()
  version_update_lock = zk_client.Lock(constants.VERSION_UPDATE_LOCK_NODE)
  thread_pool = ThreadPoolExecutor(4)
  monit_operator = MonitOperator()
  all_resources = {
    'acc': acc,
    'ua_client': ua_client,
    'zk_client': zk_client,
    'version_update_lock': version_update_lock,
    'thread_pool': thread_pool
  }

  if options.private_ip in appscale_info.get_taskqueue_nodes():
    logging.info('Starting push worker manager')
    GlobalPushWorkerManager(zk_client, monit_operator)

  app = web.Application([
    ('/v1/apps/([a-z0-9-]+)/services/([a-z0-9-]+)/versions', VersionsHandler,
     all_resources),
    ('/v1/apps/([a-z0-9-]+)/services/([a-z0-9-]+)/versions/([a-z0-9-]+)',
     VersionHandler, all_resources),
    ('/v1/apps/([a-z0-9-]+)/operations/([a-z0-9-]+)', OperationsHandler),
    ('/api/queue/update', UpdateQueuesHandler, {'zk_client': zk_client})
  ])
  logging.info('Starting AdminServer')
  app.listen(args.port)
  io_loop = IOLoop.current()
  io_loop.start()<|MERGE_RESOLUTION|>--- conflicted
+++ resolved
@@ -314,21 +314,10 @@
     Raises:
       CustomHTTPError if unable to start the deployment process.
     """
-    try:
-<<<<<<< HEAD
-      self.acc.update([project_id])
-=======
-      self.ua_client.enable_app(project_id)
-    except UAException:
-      message = 'Unable to enable project'
-      logging.exception(message)
-      raise CustomHTTPError(HTTPCodes.INTERNAL_ERROR, message=message)
-
     version_key = VERSION_PATH_SEPARATOR.join(
       [project_id, service_id, version_id])
     try:
       self.acc.update([version_key])
->>>>>>> 75852225
     except AppControllerException as error:
       message = 'Error while updating version: {}'.format(error)
       raise CustomHTTPError(HTTPCodes.INTERNAL_ERROR, message=message)
@@ -375,17 +364,7 @@
     self.authenticate()
     version = self.version_from_payload()
 
-<<<<<<< HEAD
-    if service_id != constants.DEFAULT_SERVICE:
-      raise CustomHTTPError(HTTPCodes.BAD_REQUEST, message='Invalid service')
-
     version_exists = self.version_exists(project_id, service_id, version['id'])
-=======
-    project_exists = self.project_exists(project_id)
-    if not project_exists:
-      self.create_project(project_id, version['runtime'])
-
->>>>>>> 75852225
     revision_key = VERSION_PATH_SEPARATOR.join(
       [project_id, service_id, version['id'], str(version['revision'])])
     try:
