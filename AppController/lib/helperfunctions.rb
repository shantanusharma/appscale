--- conflicted
+++ resolved
@@ -997,11 +997,7 @@
   # Returns:
   #  The directory that contains WEB-INF inside a Java app.
   def self.get_web_inf_dir(untar_dir)
-<<<<<<< HEAD
-    return Dir["#{untar_dir}/**/"].each { |path| return path if path =~ /^#{untar_dir}\/(?:(?!\/).)*\/WEB-INF\/$/ }
-=======
     Dir["#{untar_dir}/**/"].each { |path| return path if path =~ /^#{untar_dir}\/(?:(?!\/).)*(?:\/)?WEB-INF\/$/ }
->>>>>>> 7eb1b8b8
   end
 
   # Finds the path to appengine-web.xml configuration file.
