#!/usr/bin/ruby -w

# Imports within Ruby's standard libraries
require 'logger'
require 'monitor'
require 'net/http'
require 'net/https'
require 'openssl'
require 'securerandom'
require 'set'
require 'socket'
require 'soap/rpc/driver'
require 'syslog'
require 'timeout'
require 'tmpdir'
require 'yaml'

# Imports for RubyGems
require 'rubygems'
require 'httparty'
require 'json'
require 'zookeeper'

# Imports for AppController libraries
$:.unshift File.join(File.dirname(__FILE__), 'lib')
require 'app_controller_client'
require 'app_manager_client'
require 'backup_restore_service'
require 'blobstore'
require 'cron_helper'
require 'custom_exceptions'
require 'datastore_server'
require 'ejabberd'
require 'error_app'
require 'groomer_service'
require 'haproxy'
require 'helperfunctions'
require 'hermes_service'
require 'infrastructure_manager_client'
require 'monit_interface'
require 'nginx'
require 'search'
require 'taskqueue'
require 'terminate'
require 'user_app_client'
require 'zkinterface'
require 'zookeeper_helper'

NO_OUTPUT = false

# This lock makes it so that global variables related to apps are not updated
# concurrently, preventing race conditions.
APPS_LOCK = Monitor.new

# This lock is to ensure that only one thread is trying to start/stop
# applications.
AMS_LOCK = Mutex.new

# This lock is to ensure that only one thread is trying to start/stop
# new nodes (it takes a long time to spawn a new VM).
SCALE_LOCK = Mutex.new

# Prevents nodetool from being invoked concurrently.
NODETOOL_LOCK = Mutex.new

# The name of the user to be used with reserved applications.
APPSCALE_USER = 'appscale-user@local.appscale'.freeze

# The string that should be returned to the caller if they call a publicly
# exposed SOAP method but provide an incorrect secret.
BAD_SECRET_MSG = 'false: bad secret'.freeze

# The String that should be returned to callers if they attempt to add or remove
# AppServers from an HAProxy config file at a node where HAProxy is not running.
NO_HAPROXY_PRESENT = 'false: haproxy not running'.freeze

# The String that should be returned to callers if they attempt to add
# AppServers for an app that does not yet have nginx and haproxy set up.
NOT_READY = 'false: not ready yet'.freeze

# A response that indicates that the caller made an invalid request.
INVALID_REQUEST = 'false: invalid request'.freeze

# The maximum number of seconds that we should wait when deploying Google App
# Engine applications via the AppController.
APP_UPLOAD_TIMEOUT = 180

# The location on the local file system where we store information about
# where ZooKeeper clients are located, used to backup and restore
# AppController information.
ZK_LOCATIONS_FILE = '/etc/appscale/zookeeper_locations.json'.freeze

# The location of the logrotate scripts.
LOGROTATE_DIR = '/etc/logrotate.d'.freeze

# The name of the generic appscale centralized app logrotate script.
APPSCALE_APP_LOGROTATE = 'appscale-app-logrotate.conf'.freeze

# The location of the appscale-upload-app script from appscale-tools.
UPLOAD_APP_SCRIPT = `which appscale-upload-app`.chomp

# The location of the build cache.
APPSCALE_CACHE_DIR = '/var/cache/appscale'.freeze

# The domain that hosts packages for the build.
PACKAGE_MIRROR_DOMAIN = 's3.amazonaws.com'.freeze

# The location on the package mirror where the packages are stored.
PACKAGE_MIRROR_PATH = '/appscale-build'.freeze

# The highest load of the deployment we handle before trying to scale up.
MAX_LOAD_THRESHOLD = 0.9

# The desired load of the deployment to achieve after scaling up or down.
DESIRED_LOAD = 0.8

# The lowest load of the deployment to tolerate before trying to scale down.
MIN_LOAD_THRESHOLD = 0.7

# The number of seconds to wait for an AppServer instance to start.
START_APP_TIMEOUT = 180

# Djinn (interchangeably known as 'the AppController') automatically
# configures and deploys all services for a single node. It relies on other
# Djinns or the AppScale Tools to tell it what services (roles) it should
# be hosting, and exposes these methods via a SOAP interface (as is provided
# in DjinnServer).
class Djinn
  # An Array of DjinnJobData objects, each of which containing information about
  # a node in the currently running AppScale deployment.
  attr_accessor :nodes

  # A Hash containing all the parameters needed to configure any service
  # on any node. At a minimum, this is all the information from the AppScale
  # Tools, including information about database parameters and the roles
  # for all nodes.
  attr_accessor :options

  # An Array of Strings, each of which corresponding to the name of an App
  # Engine app that has been loaded on this node.
  attr_accessor :versions_loaded

  # A boolean that is used to let remote callers know when this AppController
  # is done initializing itself, but not necessarily done starting or
  # stopping roles.
  attr_accessor :done_initializing

  # A boolean that is used to let remote callers know when this AppController
  # is done starting all the services it is responsible for.
  attr_accessor :done_loading

  # The human-readable state that this AppController is in.
  attr_accessor :state

  # A boolean that is used to let remote callers start the shutdown process
  # on this AppController, which will cleanly shut down and terminate all
  # services on this node.
  attr_accessor :kill_sig_received

  # An Integer that indexes into @nodes, to return information about this node.
  attr_accessor :my_index

  # An Array that lists the CPU, disk, and memory usage of each machine in this
  # AppScale deployment. Used as a cache so that it does not need to be
  # generated in response to AppDashboard requests.
  # This Array can be fetched in JSON format by get_cluster_stats_json
  # server's method. Its structure is following
  # [
  #  {
  #    # System stats provided by infrustucture manager
  #    "cpu" => {
  #      "idle" => 81.3,
  #      "system" => 13.2,
  #      "user" => 5.5
  #    },
  #    "disk" => [
  #      # For each partition
  #      {
  #        "/" => {
  #          "total" => 30965743616,
  #          "free" => 15482871808,
  #          "used" => 15482871808
  #        }
  #      },
  #      ...
  #    ],
  #    "memory => {
  #      "total" => 12365412865,
  #      "available" => 6472179712,
  #      "used" => 8186245120
  #    },
  #    "swap" => {
  #      "total" => 2097147904,
  #      "free" => 1210527744,
  #      "used" => 886620160
  #    },
  #    "services" => {
  #      # For each Process monitored by monit
  #      "cassandra" => "Running",
  #      ...
  #    },
  #    "loadavg" => {
  #      "last_1_min" => 1.35,
  #      "last_5_min" => 0.67,
  #      "last_15_min" => 0.89,
  #      "runnable_entities" => 3,
  #      "scheduling_entities" => 687
  #    },
  #    # Node information provided by AppController itself
  #    "apps" => {
  #      # This hash is empty for non-shadow nodes
  #      "my_app" => {
  #        "language" => "python",
  #        "appservers" => 4,
  #        "pending_appservers" => 2,
  #        "http" => 8080,
  #        "https" => 4380,
  #        "reqs_enqueued" => 15,
  #        "total_reqs" => 6513
  #      },
  #      ...
  #    },
  #    "cloud" => False,
  #    "state" => "Done starting up AppScale, now in heartbeat mode",
  #    "db_location" => "192.168.33.10",
  #    "is_initialized" => True,
  #    "is_loaded" => True,
  #    "public_ip" => "192.168.33.10",
  #    "private_ip" => "10.10.105.18",
  #    "roles" => ["shadow", "zookeeper", "datastore", "taskqueue"],
  #  },
  #  ...
  # ]
  attr_accessor :cluster_stats

  # An integer timestamp that corresponds to the last time this AppController
  # has updated @nodes, which we use to compare with a similar timestamp in
  # ZooKeeper to see when data in @nodes has changed on other nodes.
  attr_accessor :last_updated

  # A Hash that contains information about each Google App Engine application
  # running in this deployment. It includes information about the nginx and
  # haproxy ports the app uses, as well as the language the app is written
  # in.
  attr_accessor :app_info_map

  # A lock that should be used whenever we modify internal state that can be
  # modified by more than one thread at a time.
  attr_accessor :state_change_lock

  # A Hash that maps the names of Google App Engine apps running in this
  # AppScale deployment to the total number of requests that haproxy has
  # processed.
  attr_accessor :total_req_seen

  # A Hash that maps the names of Google App Engine apps running in this
  # AppScale deployment to the current number of requests that haproxy has
  # queued.
  attr_accessor :current_req_rate

  # A Hash that maps the names of Google App Engine apps running in this
  # AppScale deployment to the last time we sampled the total number of
  # requests that haproxy has processed. When combined with
  # total_req_seen, we can infer the average number of requests per second
  # that come in for each App Engine application.
  attr_accessor :last_sampling_time

  # A Time that corresponds to the last time this machine added or removed
  # nodes in this AppScale deployment. Adding or removing nodes can happen
  # in response to autoscaling requests, or (eventually) to recover from
  # faults.
  attr_accessor :last_scaling_time

  # A Hash that maps reservation IDs generated when uploading App Engine
  # apps via the AppDashboard to the status of the uploaded app (e.g.,
  # started uploading, failed because of a bad app.yaml).
  attr_accessor :app_upload_reservations

  # The port that the AppController runs on by default
  SERVER_PORT = 17_443

  # The port that SSH connections are hosted over, by default.
  SSH_PORT = 22

  # A boolean that should be used when we are waiting for a specific port
  # to open, and only if that port needs SSL to talk over it.
  USE_SSL = true

  # A boolean that indicates whether or not we should turn the firewall on,
  # and continuously keep it on. Should definitely be on for releases, and
  # on whenever possible.
  FIREWALL_IS_ON = true

  # The location on the local filesystem where AppScale-related configuration
  # files are written to.
  APPSCALE_CONFIG_DIR = '/etc/appscale'.freeze

  # The location on the local filesystem where the AppController writes
  # the location of all the nodes which are taskqueue nodes.
  TASKQUEUE_FILE = "#{APPSCALE_CONFIG_DIR}/taskqueue_nodes".freeze

  APPSCALE_HOME = ENV['APPSCALE_HOME']

  # The location on the local filesystem where we save data that should be
  # persisted across AppScale deployments. Currently this is Cassandra data,
  # ZooKeeper data, and Google App Engine apps that users upload.
  PERSISTENT_MOUNT_POINT = '/opt/appscale'.freeze

  # The location where we can find the Python 2.7 executable, included because
  # it is not the default version of Python installed on AppScale VMs.
  PYTHON27 = '/usr/bin/python2'.freeze

  # The message that we display to the user if they call a SOAP-accessible
  # function with a malformed input (e.g., of the wrong class or format).
  BAD_INPUT_MSG = JSON.dump({ 'success' => false, 'message' => 'bad input' })

  # The message that we display to the user if they want to scale up services
  # in an Xen/KVM deployment but don't have enough open nodes to do so.
  NOT_ENOUGH_OPEN_NODES = JSON.dump({ 'success' => false,
    'message' => 'not enough open nodes' })

  # This is the duty cycle for the main loop(s).
  DUTY_CYCLE = 10

  # How many minutes to print the stats in the logs.
  PRINT_STATS_MINUTES = 30

  # This is the time to wait before aborting after a crash. We use this
  # time to give a chance to the tools to collect the crashlog.
  WAIT_TO_CRASH = 30

  # This is a 'small' sleep that we generally use when waiting for
  # services to be up.
  SMALL_WAIT = 5

  # How often we should attempt to scale up. It's measured as a multiplier
  # of DUTY_CYCLE.
  SCALEUP_THRESHOLD = 5

  # How often we should attempt to decrease the number of AppServers on a
  # given node. It's measured as a multiplier of DUTY_CYCLE.
  SCALEDOWN_THRESHOLD = 15

  # When scaling down instances we need to use a much longer time in order
  # to reap the benefit of an already running instance.  This is a
  # multiplication factor we use with the above threshold.
  SCALE_TIME_MULTIPLIER = 6

  # This is the generic retries to do.
  RETRIES = 5

  # A Float that determines how much CPU can be used before the autoscaler will
  # stop adding AppServers on a node.
  MAX_CPU_FOR_APPSERVERS = 90.00

  # We won't allow any AppServer to have 1 minute average load
  # (normalized on the number of CPUs) to be bigger than this constant.
  MAX_LOAD_AVG = 2.0

  # We need to leave some extra RAM available for the system to operate
  # safely.
  SAFE_MEM = 50

  # Conversion divisor to MB for RAM statistics given in Bytes.
  MEGABYTE_DIVISOR = 1024 * 1024

  # A regular expression that can be used to match any character that is not
  # acceptable to use in a hostname:port string, used to filter out unacceptable
  # characters from user input.
  NOT_FQDN_REGEX = /[^\w\d\.:\/_-]/

  # A regular expression that can be used to match any character that is not
  # acceptable to use in a hostname:port string, while also allowing the +
  # character to be used. This is used to filter out unacceptable characters
  # from user input where the plus sign is acceptable.
  NOT_FQDN_OR_PLUS_REGEX = /[^\w\d\.\+:\/_-]/

  # A regular expression that can be used to match any character that is not
  # acceptable to use in a e-mail address, used to filter out unacceptable
  # characters from user input.
  NOT_EMAIL_REGEX = /[^\w\d_@-]/

  # An Integer that determines how many log messages we should send at a time
  # to the AppDashboard, for later viewing.
  LOGS_PER_BATCH = 25

  # An Array of Strings, where each String is an appid that corresponds to an
  # application that cannot be relocated within AppScale, because system
  # services assume that they run at a specific location.
  RESERVED_APPS = [AppDashboard::APP_NAME].freeze

  # A Fixnum that indicates what the first port is that can be used for hosting
  # Google App Engine apps.
  STARTING_APPSERVER_PORT = 20_000

  # A String that is returned to callers of get_app_upload_status that provide
  # an invalid reservation ID.
  ID_NOT_FOUND = 'Reservation ID not found.'.freeze

  # This String is used to inform the tools that the AppController is not
  # quite ready to receive requests.
  NOT_UP_YET = 'not-up-yet'.freeze

  # A String that is returned to callers of set_property that provide an invalid
  # instance variable name to set.
  KEY_NOT_FOUND = 'Invalid property name, or property value.'.freeze

  # A String indicating when we are looking for a Zookeeper connection to
  # become available.
  NO_ZOOKEEPER_CONNECTION = 'No Zookeeper available: in isolated mode'.freeze

  # Where to put logs.
  LOG_FILE = '/var/log/appscale/controller-17443.log'.freeze

  # Default memory to allocate to each AppServer.
  DEFAULT_MEMORY = 400

  # The default service for a project.
  DEFAULT_SERVICE = 'default'.freeze

  # The default version for a service.
  DEFAULT_VERSION = 'v1'.freeze

  # The character used to separate portions of a complete version string.
  # (e.g. guestbook_default_v1)
  VERSION_PATH_SEPARATOR = '_'.freeze

  # The port that the AdminServer listens on.
  ADMIN_SERVER_PORT = 17_442

  # List of parameters allowed in the set_parameter (and in AppScalefile
  # at this time). If a default value is specified, it will be used if the
  # parameter is unspecified. The last value (a boolean) indicates if the
  # parameter's value is of a sensitive nature and shouldn't be printed in
  # the logs.
  PARAMETER_CLASS = 0
  PARAMETER_DEFAULT = 1
  PARAMETER_SHOW = 2
  PARAMETERS_AND_CLASS = {
    'azure_subscription_id' => [String, nil, false],
    'azure_app_id' => [String, nil, false],
    'azure_app_secret_key' => [String, nil, false],
    'azure_tenant_id' => [String, nil, false],
    'azure_resource_group' => [String, nil, false],
    'azure_storage_account' => [String, nil, false],
    'azure_group_tag' => [String, nil, false],
    'autoscale' => [TrueClass, 'True', true],
    'client_secrets' => [String, nil, false],
    'controller_logs_to_dashboard' => [TrueClass, 'False', false],
    'default_max_appserver_memory' => [Fixnum, "#{DEFAULT_MEMORY}", true],
    'default_min_appservers' => [Fixnum, '2', true],
    'disks' => [String, nil, true],
    'ec2_access_key' => [String, nil, false],
    'ec2_secret_key' => [String, nil, false],
    'ec2_url' => [String, nil, false],
    'EC2_ACCESS_KEY' => [String, nil, false],
    'EC2_SECRET_KEY' => [String, nil, false],
    'EC2_URL' => [String, nil, false],
    'flower_password' => [String, nil, false],
    'gce_instance_type' => [String, nil],
    'gce_user' => [String, nil, false],
    'group' => [String, nil, true],
    'keyname' => [String, nil, false],
    'infrastructure' => [String, nil, true],
    'instance_type' => [String, nil, true],
    'lb_connect_timeout' => [Fixnum, '120000', true],
    'login' => [String, nil, true],
    'machine' => [String, nil, true],
    'max_machines' => [Fixnum, '0', true],
    'min_machines' => [Fixnum, '1', true],
    'region' => [String, nil, true],
    'replication' => [Fixnum, '1', true],
    'project' => [String, nil, false],
    'table' => [String, 'cassandra', false],
    'use_spot_instances' => [TrueClass, nil, false],
    'user_commands' => [String, nil, true],
    'verbose' => [TrueClass, 'False', true],
    'write_nodes_stats_log' => [TrueClass, 'False', true],
    'nodes_stats_log_interval' => [Fixnum, '15', true],
    'write_processes_stats_log' => [TrueClass, 'False', true],
    'processes_stats_log_interval' => [Fixnum, '65', true],
    'write_proxies_stats_log' => [TrueClass, 'False', true],
    'proxies_stats_log_interval' => [Fixnum, '35', true],
    'write_detailed_processes_stats_log' => [TrueClass, 'False', true],
    'write_detailed_proxies_stats_log' => [TrueClass, 'False', true],
    'zone' => [String, nil, true]
  }.freeze

  # Template used for rsyslog configuration files.
  RSYSLOG_TEMPLATE_LOCATION = "#{APPSCALE_HOME}/common/appscale/common/" \
                              "templates/rsyslog-app.conf"

  # Instance variables that we need to restore from the head node.
  DEPLOYMENT_STATE = [
    "@app_info_map",
    "@versions_loaded",
    "@nodes",
    "@options",
    "@last_decision"
  ].freeze

  # The amount of memory in MB for each instance class.
  INSTANCE_CLASSES = { F1: 128,
                       F2: 256,
                       F4: 512,
                       F4_1G: 1024 }.freeze

  # Creates a new Djinn, which holds all the information needed to configure
  # and deploy all the services on this node.
  def initialize
    # The password, or secret phrase, that is required for callers to access
    # methods exposed via SOAP.
    @@secret = HelperFunctions.get_secret

    @@log = Logger.new(STDOUT)
    @@log.level = Logger::INFO

    @my_index = nil
    @my_public_ip = nil
    @my_private_ip = nil
    @kill_sig_received = false
    @done_initializing = false
    @done_terminating = false
    @waiting_messages = []
    @waiting_messages.extend(MonitorMixin)
    @message_ready = @waiting_messages.new_cond
    @done_loading = false
    @state = 'AppController just started'
    @cluster_stats = []
    @last_updated = 0
    @state_change_lock = Monitor.new

    # Keeps track of started instances that have not been registered yet.
    @pending_appservers = {}

    @initialized_versions = {}
    @total_req_seen = {}
    @current_req_rate = {}
    @average_req_rate = {}
    @last_sampling_time = {}
    @last_scaling_time = Time.now.to_i
    @app_upload_reservations = {}

    # This variable is used to keep track of the list of zookeeper servers
    # we have in this deployment.
    @zookeeper_data = []

    # This variable is used to keep track of the location files we write
    # when layout changes.
    @locations_content = ''

    # This variable keeps track of the state we read/write to zookeeper,
    # to avoid actions if nothing changed.
    @appcontroller_state = ''

    # The following variables are restored from the headnode ie they are
    # part of the common state of the running deployment.
    @app_info_map = {}
    @versions_loaded = []
    @nodes = []
    @options = {}
    @last_decision = {}

    # Make sure monit is started.
    MonitInterface.start_monit
  end

  # A SOAP-exposed method that callers can use to determine if this node
  # has received information from another node and is starting up.
  def is_done_initializing(secret)
    return @done_initializing if valid_secret?(secret)
    BAD_SECRET_MSG
  end

  # A SOAP-exposed method that callers use to determine if this node has
  # finished starting all the roles it should run when it initially starts.
  def is_done_loading(secret)
    return @done_loading if valid_secret?(secret)
    BAD_SECRET_MSG
  end

  # A SOAP-exposed method that callers can use to get information about what
  # roles each node in the AppScale deployment are running.
  def get_role_info(secret)
    return BAD_SECRET_MSG unless valid_secret?(secret)

    all_nodes = []
    @nodes.each { |node| all_nodes << node.to_hash }
    JSON.dump(all_nodes)
  end

  # A SOAP-exposed method that callers can use to get information about what
  # versions are running on this machine, as well as what ports they are bound
  # to, and what ports run nginx and haproxy in front of them.
  #
  # Args:
  #   secret: A String that authenticates callers.
  # Returns:
  #   BAD_SECRET_MSG if the caller could not be authenticated. If the caller
  #   can be authenticated, a JSON-dumped Hash containing information about
  #   versions on this machine is returned.
  def get_app_info_map(secret)
    return BAD_SECRET_MSG unless valid_secret?(secret)
    JSON.dump(@app_info_map)
  end

  # A SOAP-exposed method that callers can use to tell this AppController that
  # a version hosted in this cloud needs to have its nginx reverse proxy
  # serving HTTP and HTTPS traffic on different ports.
  #
  # Args:
  #   version_key: A String that names the version that should be relocated.
  #   http_port: A String or Fixnum that names the port that should be used to
  #     serve HTTP traffic for this app.
  #   https_port: A String or Fixnum that names the port that should be used to
  #     serve HTTPS traffic for this app.
  #   secret: A String that authenticates callers.
  # Returns:
  #   "OK" if the relocation occurred successfully, and a String containing the
  #   reason why the relocation failed in all other cases.
  def relocate_version(version_key, http_port, https_port, secret)
    return BAD_SECRET_MSG unless valid_secret?(secret)
    Djinn.log_debug("Received relocate_version for #{version_key} for " \
                    "http port #{http_port} and https port #{https_port}.")

    unless my_node.is_shadow?
      # We need to send the call to the shadow.
      Djinn.log_debug("Sending relocate_version for #{version_key} " \
        "to #{get_shadow}.")
      acc = AppControllerClient.new(get_shadow.private_ip, @@secret)
      begin
        return acc.relocate_version(version_key, http_port, https_port)
      rescue FailedNodeException
        Djinn.log_warn("Failed to forward relocate_version " \
          "call to #{get_shadow}.")
        return NOT_READY
      end
    end

    project_id, service_id, version_id = version_key.split(
      VERSION_PATH_SEPARATOR)
    begin
      version_details = ZKInterface.get_version_details(
        project_id, service_id, version_id)
    rescue VersionNotFound => error
      return "false: #{error.message}"
    end

    # Forward relocate as a patch request to the AdminServer.
    version = {:appscaleExtensions => {:httpPort => http_port.to_i,
                                       :httpsPort => https_port.to_i}}
    endpoint = ['v1', 'apps', project_id, 'services', service_id,
                'versions', version_id].join('/')
    fields_updated = %w(appscaleExtensions.httpPort
                        appscaleExtensions.httpsPort)
    uri = URI("http://#{my_node.private_ip}:#{ADMIN_SERVER_PORT}/#{endpoint}")
    uri.query = URI.encode_www_form({:updateMask => fields_updated.join(',')})
    headers = {'Content-Type' => 'application/json',
               'AppScale-Secret' => @@secret}
    request = Net::HTTP::Patch.new([uri.path, uri.query].join('?'), headers)
    request.body = JSON.dump(version)
    response = Net::HTTP.start(uri.hostname, uri.port) do |http|
      http.request(request)
    end
    return "false: #{response.body}" if response.code != '200'

    if service_id == DEFAULT_SERVICE && version_id == DEFAULT_VERSION
      CronHelper.update_cron(
        get_load_balancer.public_ip, http_port, version_details['runtime'],
        project_id)
    end

    'OK'
  end

  # A SOAP-exposed method that tells the AppController to terminate all services
  # in this AppScale deployment.
  #
  # Args:
  #   stop_deployment: A boolean to indicate if the whole deployment
  #                    should be stopped.
  #   secret         : A String used to authenticate callers.
  # Returns:
  #   A String indicating that the termination has started, or the reason why it
  #   failed.
  def kill(stop_deployment, secret)
    begin
      return BAD_SECRET_MSG unless valid_secret?(secret)
    rescue Errno::ENOENT
      # On appscale down, terminate may delete our secret key before we
      # can check it here.
      Djinn.log_debug('kill(): didn\'t find secret file. Continuing.')
    end
    @kill_sig_received = true

    Djinn.log_info('Received a stop request.')

    if my_node.is_shadow? && stop_deployment
      Djinn.log_info('Stopping all other nodes.')
      # Let's stop all other nodes.
      Thread.new {
        @nodes.each { |node|
          next if node.private_ip == my_node.private_ip
          acc = AppControllerClient.new(ip, @@secret)
          begin
            acc.kill(stop_deployment)
            Djinn.log_info("kill: sent kill command to node at #{ip}.")
          rescue FailedNodeException
            Djinn.log_warn("kill: failed to talk to node at #{ip} while.")
          end
        }
      }
    end

    Djinn.log_info('---- Stopping AppController ----')

    'OK'
  end

  # This method validates that the layout received is correct (both
  # syntactically and logically).
  #
  # Args:
  #   layout: this is a JSON structure containing the nodes
  #     informations (IPs, roles, instance ID etc...). These are the nodes
  #     specified in the AppScalefile at startup time.
  #   keyname: the key of this deployment, needed to initialize
  #     DjinnJobData.
  #
  # Returns:
  #   A DjinnJobData array suitale to be used in @nodes.
  #
  # Exception:
  #   AppScaleException: returns a message if the layout is not valid.
  def check_layout(layout, keyname)
    if layout.class != String
      msg = "Error: layout wasn't a String, but was a " + layout.class.to_s
      Djinn.log_error(msg)
      raise AppScaleException.new(msg)
    end
    begin
      locations = JSON.load(layout)
    rescue JSON::ParserError
      msg = 'Error: got exception parsing JSON structure layout.'
      Djinn.log_error(msg)
      raise AppScaleException.new(msg)
    end
    if locations.class != Array
      msg = 'Error: layout is not an Array.'
      Djinn.log_error(msg)
      raise AppScaleException.new(msg)
    end
    all_roles = []
    locations.each { |node|
      if node.class != Hash
        msg = 'Error: node structure is not a Hash.'
        Djinn.log_error(msg)
        raise AppScaleException.new(msg)
      end
      if !node['public_ip'] || !node['private_ip'] || !node['jobs'] ||
        !node['instance_id']
        msg = "Error: node layout is missing information #{node}."
        Djinn.log_error(msg)
        raise AppScaleException.new(msg)
      elsif node['public_ip'].empty? || node['private_ip'].empty? ||
         node['jobs'].empty? || node['instance_id'].empty?
        msg = "Error: node layout is missing information #{node}."
        Djinn.log_error(msg)
        raise AppScaleException.new(msg)
      end
      if node['jobs'].class == String
        all_roles << node['jobs']
      elsif node['jobs'].class == Array
        all_roles += node['jobs']
      else
        msg = "Error: node jobs is not String or Array for #{node}."
        Djinn.log_error(msg)
        raise AppScaleException.new(msg)
      end
    }

    # Now we can check if we have the needed roles to start the
    # deployment.
    all_roles.uniq!
    ['compute', 'shadow', 'load_balancer', 'login', 'zookeeper',
      'memcache', 'db_master', 'taskqueue_master'].each { |role|
      unless all_roles.include?(role)
        msg = "Error: layout is missing role #{role}."
        Djinn.log_error(msg)
        raise AppScaleException.new(msg)
      end
    }

    # Transform the hash into DjinnJobData and return it.
    nodes = Djinn.convert_location_array_to_class(locations, keyname)
    return nodes
  end

  # This method validate and set (if valid) the proper @options value.
  #
  # Args:
  #   options: a Hash containing the property and the value to set it to.
  #
  # Returns:
  #   A sanitized Hash of valid properties.
  def check_options(options)
    newoptions = {}
    if options.class != Hash
      Djinn.log_warn("check_options received a non-hash parameter.")
      return newoptions
    end

    options.each { |name, val|
      unless name.class == String
        Djinn.log_warn("Received an invalid property name of class #{name.class}.")
        next
      end
      key = name.gsub(NOT_EMAIL_REGEX, '')

      # Let's check if the property is a known one.
      unless PARAMETERS_AND_CLASS.has_key?(key)
        begin
          Djinn.log_warn("Removing unknown parameter '" + key.to_s + "'.")
        rescue
          Djinn.log_warn("Removing unknown paramete.")
        end
        next
      end

      # Check that the value that came in is a String or as final class of
      # the parameter. There is no boolean, so TrueClass and FalseClass
      # needs to be check both. If not, remove the parameter since we
      # won't be able to translate it.
      unless (val.class == String || val.class ==
              PARAMETERS_AND_CLASS[key][PARAMETER_CLASS] ||
              (PARAMETERS_AND_CLASS[key][PARAMETER_CLASS] == TrueClass &&
              val.class == FalseClass))
        if PARAMETERS_AND_CLASS[key][PARAMETER_SHOW]
          begin
            msg = "Removing parameter '" + key + "' with unknown value '" +\
              val.to_s + "'."
          rescue
            msg = "Removing parameter '" + key + "' with unknown value."
          end
        else
          msg = "Removing parameter '" + key + "' with unknown value."
        end
        Djinn.log_warn(msg)
        next
      end

      if PARAMETERS_AND_CLASS[key][PARAMETER_SHOW]
        msg = "Converting/checking '" + key + "' with value '" + val + "'."
      else
        msg = "Converting/checking '" + key + "."
      end
      Djinn.log_info(msg)

      # Let's check if we can convert them now to the proper class.
      if PARAMETERS_AND_CLASS[key][PARAMETER_CLASS] == Fixnum
        begin
          Integer(val)
        rescue
          if PARAMETERS_AND_CLASS[key][PARAMETER_SHOW]
            msg = "Warning: parameter '" + key + "' is not an integer (" +\
              val.to_s + "). Removing it."
          else
            msg = "Warning: parameter '" + key + "' is not an integer. Removing it."
          end
          Djinn.log_warn(msg)
          next
        end
      end

      # Booleans and Integer (basically non-String) seem to create issues
      # at the SOAP level (possibly because they are in a structure) with
      # message similar to "failed to serialize detail object". We convert
      # them here to String.
      if PARAMETERS_AND_CLASS[key][PARAMETER_CLASS] == TrueClass ||
         PARAMETERS_AND_CLASS[key][PARAMETER_CLASS] == Fixnum
        begin
          newval = val.to_s
        rescue
          msg = "Warning: cannot convert '" + key + "' to string. Removing it."
          Djinn.log_warn(msg)
          next
        end
      end

      # Strings may need to be sanitized.
      if PARAMETERS_AND_CLASS[key][PARAMETER_CLASS] == String
        # Some options shouldn't be sanitize.
        if key == 'user_commands' or key == 'azure_app_secret_key'
          newval = val
        # Keys have a relaxed sanitization process.
        elsif key.include? "_key" or key.include? "EC2_SECRET_KEY"
          newval = val.gsub(NOT_FQDN_OR_PLUS_REGEX, '')
        else
          newval = val.gsub(NOT_FQDN_REGEX, '')
        end
      end

      newoptions[key] = newval
      newval = "*****" unless PARAMETERS_AND_CLASS[key][2]
      Djinn.log_debug("Accepted option #{key}:#{newval}.")
    }

    return newoptions
  end

  def enforce_options
    # Set the proper log level.
    new_level = Logger::INFO
    new_level = Logger::DEBUG if @options['verbose'].downcase == "true"
    @@log.level = new_level if @@log.level != new_level
  end

  # This is the method needed to get the current layout and options for
  # this deployment. The first AppController to receive this call is the
  # shadow node. It will then forward these information to all other
  # nodes.
  #
  # Args:
  #   layout: this is a JSON structure containing the node
  #     information (IPs, roles, instance ID etc...). These are the nodes
  #     specified in the AppScalefile at startup time.
  #   options: this is a Hash containing all the options and credentials
  #     (for autoscaling) pertinent to this deployment.
  def set_parameters(layout, options, secret)
    return BAD_SECRET_MSG unless valid_secret?(secret)

    # options is a JSON string that will be loaded into a Hash.
    if options.class != String
      msg = "Error: options wasn't a String, but was a " +
            options.class.to_s
      Djinn.log_error(msg)
      return msg
    end
    begin
      opts = JSON.load(options)
    rescue JSON::ParserError
      msg = "Error: got exception parsing JSON options."
      Djinn.log_error(msg)
      return msg
    end
    if opts.nil? || opts.empty?
      Djinn.log_info("Empty options: using defaults.")
    elsif opts.class != Hash
      msg = "Error: options is not a Hash."
      Djinn.log_error(msg)
      return msg
    else
      @options = check_options(opts)
    end

    # Let's validate we have the needed options defined.
    ['keyname', 'login', 'table'].each { |key|
      unless @options[key]
        msg = "Error: cannot find #{key} in options!" unless @options[key]
        Djinn.log_error(msg)
        return msg
      end
    }

    begin
      @state_change_lock.synchronize {
        @nodes = check_layout(layout, @options['keyname'])
      }
    rescue AppScaleException => e
      Djinn.log_error(e.message)
      return e.message
    end

    # Now let's make sure the parameters that needs to have values are
    # indeed defines, otherwise set the defaults.
    PARAMETERS_AND_CLASS.each { |key, _|
      if @options[key]
        # The parameter 'key' is defined, no need to do anything.
        next
      end
      if PARAMETERS_AND_CLASS[key][1]
         # The parameter has a default, and it's not defined. Adding
         # default value.
         @options[key] = PARAMETERS_AND_CLASS[key][1]
      end
    }
    enforce_options

    # From here on we do more logical checks on the values we received.
    # The first one is to check that max and min are set appropriately.
    # Max and min needs to be at least the number of started nodes, it
    # needs to be positive. Max needs to be no smaller than min.
    if Integer(@options['max_machines']) < @nodes.length
      Djinn.log_warn("max_machines is less than the number of nodes!")
      @options['max_machines'] = @nodes.length.to_s
    end
    if Integer(@options['min_machines']) < @nodes.length
      Djinn.log_warn("min_machines is less than the number of nodes!")
      @options['min_machines'] = @nodes.length.to_s
    end
    if Integer(@options['max_machines']) < Integer(@options['min_machines'])
      Djinn.log_warn("min_machines is bigger than max_machines!")
      @options['max_machines'] = @options['min_machines']
    end

    # We need to make sure this node is listed in the started nodes.
    find_me_in_locations
    return "Error: Couldn't find me in the node map" if @my_index.nil?

    ENV['EC2_URL'] = @options['ec2_url']
    if @options['ec2_access_key'].nil?
      @options['ec2_access_key'] = @options['EC2_ACCESS_KEY']
      @options['ec2_secret_key'] = @options['EC2_SECRET_KEY']
      @options['ec2_url'] = @options['EC2_URL']
    end

    'OK'
  end

  # Upload a Google App Engine application into this AppScale deployment.
  #
  # Args:
  #   archived_file: A String, with the path to the compressed file containing
  #     the app.
  #   file_suffix: A String indicating what suffix the file should have.
  #   secret: A String with the shared key for authentication.
  # Returns:
  #   A JSON-dumped Hash with fields indicating if the upload process began
  #   successfully, and a reservation ID that can be used with
  #   get_app_upload_status to see if the app has successfully uploaded or not.
  def upload_app(archived_file, file_suffix, secret)
    return BAD_SECRET_MSG unless valid_secret?(secret)

    unless my_node.is_shadow?
      Djinn.log_debug("Sending upload_app call to shadow.")
      acc = AppControllerClient.new(get_shadow.private_ip, @@secret)
      begin
        remote_file = [archived_file, file_suffix].join('.')
        HelperFunctions.scp_file(archived_file, remote_file,
                                 get_shadow.private_ip, get_shadow.ssh_key)
        return acc.upload_app(remote_file, file_suffix)
      rescue FailedNodeException
        Djinn.log_warn("Failed to forward upload_app call to shadow (#{get_shadow}).")
        return NOT_READY
      end
    end

    reservation_id = HelperFunctions.get_random_alphanumeric
    @app_upload_reservations[reservation_id] = {'status' => 'starting'}

    Djinn.log_debug("Received a request to upload app at #{archived_file}" \
      ", with suffix #{file_suffix}")

    Thread.new {
      # If the dashboard is on the same node as the shadow, the archive needs
      # to be copied to a location that includes the suffix.
      unless archived_file.match(/#{file_suffix}$/)
        new_location = [archived_file, file_suffix].join('.')
        Djinn.log_debug("Copying #{archived_file} to #{new_location}")
        FileUtils.copy(archived_file, new_location)
        archived_file = new_location
      end

      Djinn.log_debug("Uploading file at location #{archived_file}")
      keyname = @options['keyname']
      command = "#{UPLOAD_APP_SCRIPT} --file '#{archived_file}' " \
        "--keyname #{keyname} 2>&1"
      output = Djinn.log_run(command)
      if output.include?("Your app can be reached at the following URL")
        result = "true"
      else
        result = output
      end

      @app_upload_reservations[reservation_id]['status'] = result
      File.delete(archived_file)
    }

    return JSON.dump({
      'reservation_id' => reservation_id,
      'status' => 'starting'
    })
  end

  # Checks the status of the App Engine app uploading with the given reservation
  # ID.
  #
  # Args:
  #   reservation_id: A String that corresponds to the reservation ID given when
  #     the app upload process began.
  #   secret: A String with the shared key for authentication.
  # Returns:
  #   A String that indicates what the state is of the uploaded application. If
  #   the given reservation ID was not found, ID_NOT_FOUND is returned. If the
  #   caller attempts to authenticate with an invalid secret, BAD_SECRET_MSG is
  #   returned.
  def get_app_upload_status(reservation_id, secret)
    return BAD_SECRET_MSG unless valid_secret?(secret)

    unless my_node.is_shadow?
      Djinn.log_debug("Sending get_upload_status call to shadow.")
      acc = AppControllerClient.new(get_shadow.private_ip, @@secret)
      begin
        return acc.get_app_upload_status(reservation_id)
      rescue FailedNodeException
        Djinn.log_warn(
          "Failed to forward get_app_upload_status call to #{get_shadow}.")
        return NOT_READY
      end
    end

    if @app_upload_reservations.has_key?(reservation_id) &&
       @app_upload_reservations[reservation_id]['status']
      return @app_upload_reservations[reservation_id]['status']
    else
      return ID_NOT_FOUND
    end
  end

  # Gets the statistics of all the nodes in the AppScale deployment.
  #
  # Args:
  #   secret: A string with the shared key for authentication.
  # Returns:
  #   A JSON string with the statistics of the nodes.
  def get_cluster_stats_json(secret)
    return BAD_SECRET_MSG unless valid_secret?(secret)

    unless my_node.is_shadow?
      Djinn.log_debug("Sending get_cluster_stats_json call to shadow.")
      acc = AppControllerClient.new(get_shadow.private_ip, @@secret)
      begin
        return acc.get_cluster_stats_json
      rescue FailedNodeException
        Djinn.log_warn(
          "Failed to forward get_cluster_stats_json call to #{get_shadow}.")
        return NOT_READY
      end
    end

    JSON.dump(@cluster_stats)
  end

  # Updates our locally cached information about the CPU, memory, and disk
  # usage of each machine in this AppScale deployment.
  def update_node_info_cache
    new_stats = []

    Thread.new {
      @nodes.each { |node|
        ip = node.private_ip
        if ip == my_node.private_ip
          node_stats = JSON.load(get_node_stats_json(@@secret))
        else
          acc = AppControllerClient.new(ip, @@secret)
          begin
            node_stats = JSON.load(acc.get_node_stats_json)
          rescue FailedNodeException
            Djinn.log_warn("Failed to get status update from node at #{ip}, so " \
              "not adding it to our cached info.")
            next
          end
        end
        new_stats << node_stats
      }
      @cluster_stats = new_stats
    }
  end

  # Gets the database information of the AppScale deployment.
  #
  # Args:
  #   secret: A string with the shared key for authentication.
  # Returns:
  #   A JSON string with the database information.
  def get_database_information(secret)
    return BAD_SECRET_MSG unless valid_secret?(secret)

    tree = { :table => @options['table'], :replication => @options['replication'],
      :keyname => @options['keyname'] }
    return JSON.dump(tree)
  end

  # Runs the Groomer service that the Datastore provides, which cleans up
  # deleted entries and generates statistics about the entities stored for each
  # application.
  #
  # Args:
  #   secret: A String with the shared key for authentication.
  # Returns:
  #   'OK' if the groomer was invoked, and BAD_SECRET_MSG if the user failed to
  #   authenticate correctly.
  def run_groomer(secret)
    return BAD_SECRET_MSG unless valid_secret?(secret)

    Thread.new {
      run_groomer_command = `which appscale-groomer`.chomp
      if my_node.is_db_master?
        Djinn.log_run(run_groomer_command)
      else
        db_master = get_db_master
        HelperFunctions.run_remote_command(db_master.private_ip,
          run_groomer_command, db_master.ssh_key, NO_OUTPUT)
      end
    }

    return 'OK'
  end

  # Queries the AppController for a list of instance variables whose names match
  # the given regular expression, as well as the values associated with each
  # match.
  #
  # Args:
  #   property_regex: A String that will be used as the regular expression,
  #     determining which instance variables should be returned.
  #   secret: A String with the shared key for authentication.
  #
  # Returns:
  #   A JSON-dumped Hash mapping each instance variable matching the given regex
  #   to the value it is bound to.
  def get_property(property_regex, secret)
    return BAD_SECRET_MSG unless valid_secret?(secret)

    unless my_node.is_shadow?
      # We need to send the call to the shadow.
      Djinn.log_debug("Sending get_property for #{appid} to #{get_shadow}.")
      acc = AppControllerClient.new(get_shadow.private_ip, @@secret)
      begin
        return acc.get_property(property_regex)
      rescue FailedNodeException
        Djinn.log_warn("Failed to forward get_property call to #{get_shadow}.")
        return NOT_READY
      end
    end

    Djinn.log_info("Received request to get properties matching #{property_regex}.")
    properties = {}
    PARAMETERS_AND_CLASS.each { |key, val|
      begin
        if key =~ /\A#{property_regex}\Z/
          unless val[2]
            properties[key] = "*****"
            next
          end
          if @options[key].nil?
            properties[key] = val[1]
          else
            properties[key] = @options[key]
          end
        end
      rescue RegexpError
        Djinn.log_warn("get_property: got invalid regex (#{property_regex}).")
      end
    }

    Djinn.log_debug("Caller asked for instance variables matching regex " \
      "#{property_regex}, returning response #{properties.inspect}")
    return JSON.dump(properties)
  end

  # Sets the named instance variable to the given value.
  #
  # Args:
  #   property_name: A String naming the instance variable that should be set.
  #   property_value: A String or Fixnum that provides the value for the given
  #     property name.
  #   secret: A String with the shared key for authentication.
  #
  # Returns:
  #   A String containing:
  #     - 'OK' if the value was successfully set.
  #     - KEY_NOT_FOUND if there is no instance variable with the given name.
  #     - NOT_READY if this node is not shadow, and cannot talk to shadow.
  #     - BAD_SECRET_MSG if the caller could not be authenticated.
  def set_property(property_name, property_value, secret)
    return BAD_SECRET_MSG unless valid_secret?(secret)
    if property_name.class != String or property_value.class != String
      Djinn.log_warn("set_property: received non String parameters.")
      return KEY_NOT_FOUND
    end

    unless my_node.is_shadow?
      # We need to send the call to the shadow.
      Djinn.log_debug("Sending set_property for #{appid} to #{get_shadow}.")
      acc = AppControllerClient.new(get_shadow.private_ip, @@secret)
      begin
        return acc.set_property(property_name, property_value)
      rescue FailedNodeException
        Djinn.log_warn("Failed to forward set_property call to #{get_shadow}.")
        return NOT_READY
      end
    end

    Djinn.log_info("Received request to change #{property_name} to #{property_value}.")
    opts = {}
    opts[property_name] = property_value
    newopts = check_options(opts)

    # If we don't have any option to set, property was invalid.
    if newopts.length == 0
      Djinn.log_info("Failed to set property '#{property_name}'.")
      return KEY_NOT_FOUND
    end

    # Let's keep an old copy of the options: we'll need them to check if
    # something changed and we need to act.
    old_options = @options.clone
    newopts.each { |key, val|
      # We give some extra information to the user about some properties.
      if key == "keyname"
        Djinn.log_warn("Changing keyname can break your deployment!")
      elsif key == "default_max_appserver_memory"
        Djinn.log_warn("default_max_appserver_memory will be enforced on new AppServers only.")
        ZKInterface.set_runtime_params({:default_max_appserver_memory => Integer(val)})
      elsif key == "min_machines"
        unless is_cloud?
          Djinn.log_warn("min_machines is not used in non-cloud infrastructures.")
        end
        if Integer(val) < Integer(@options['min_machines'])
          Djinn.log_warn("Invalid input: cannot lower min_machines!")
          return "min_machines cannot be less than the nodes defined in ips_layout"
        end
      elsif key == "max_machines"
        unless is_cloud?
          Djinn.log_warn("max_machines is not used in non-cloud infrastructures.")
        end
        if Integer(val) < Integer(@options['min_machines'])
          Djinn.log_warn("Invalid input: max_machines is smaller than min_machines!")
          return "max_machines is smaller than min_machines."
        end
      elsif key == "flower_password"
        TaskQueue.stop_flower
        TaskQueue.start_flower(@options['flower_password'])
      elsif key == "replication"
        Djinn.log_warn("replication cannot be changed at runtime.")
        next
      elsif key == "login"
        Djinn.log_info("Restarting applications since public IP changed.")
        restart_versions(@versions_loaded)
      elsif key == "lb_connect_timeout"
        unless Integer(val) > 0
          Djinn.log_warn("Cannot set a negative timeout.")
          next
        end
        Djinn.log_info("Reload haproxy with new connect timeout.")
        HAProxy.initialize_config(val)
        HAProxy.regenerate_config
      end

      @options[key] = val

      if key.include? "stats_log"
        if key.include? "nodes"
          ZKInterface.update_hermes_nodes_profiling_conf(
            @options["write_nodes_stats_log"].downcase == "true",
            @options["nodes_stats_log_interval"].to_i
          )
        elsif key.include? "processes"
          ZKInterface.update_hermes_processes_profiling_conf(
            @options["write_processes_stats_log"].downcase == "true",
            @options["processes_stats_log_interval"].to_i,
            @options["write_detailed_processes_stats_log"].downcase == "true"
          )
        elsif key.include? "proxies"
          ZKInterface.update_hermes_proxies_profiling_conf(
            @options["write_proxies_stats_log"].downcase == "true",
            @options["proxies_stats_log_interval"].to_i,
            @options["write_detailed_proxies_stats_log"].downcase == "true"
          )
        end
      end
      Djinn.log_info("Successfully set #{key} to #{val}.")
    }
    # Act upon changes.
    enforce_options unless old_options == @options

    return 'OK'
  end

  # Checks ZooKeeper to see if the deployment ID exists.
  # Returns:
  #   A boolean indicating whether the deployment ID has been set or not.
  def deployment_id_exists(secret)
    return BAD_SECRET_MSG unless valid_secret?(secret)

    return ZKInterface.exists?(DEPLOYMENT_ID_PATH)
  end

  # Retrieves the deployment ID from ZooKeeper.
  # Returns:
  #   A string that contains the deployment ID.
  def get_deployment_id(secret)
    return BAD_SECRET_MSG unless valid_secret?(secret)

    begin
      return ZKInterface.get(DEPLOYMENT_ID_PATH)
    rescue FailedZooKeeperOperationException => e
      Djinn.log_warn("(get_deployment_id) failed talking to zookeeper " \
        "with #{e.message}.")
      return
    end
  end

  # Sets deployment ID in ZooKeeper.
  # Args:
  #   id: A string that contains the deployment ID.
  def set_deployment_id(secret, id)
    return BAD_SECRET_MSG unless valid_secret?(secret)

    begin
      ZKInterface.set(DEPLOYMENT_ID_PATH, id, false)
    rescue FailedZooKeeperOperationException => e
      Djinn.log_warn("(set_deployment_id) failed talking to zookeeper " \
        "with #{e.message}.")
    end
    return
  end

  # Enables or disables datastore writes on this node.
  # Args:
  #   read_only: A string that indicates whether to turn read-only mode on or
  #     off.
  def set_node_read_only(read_only, secret)
    return BAD_SECRET_MSG unless valid_secret?(secret)
    return INVALID_REQUEST unless %w(true false).include?(read_only)
    read_only = read_only == 'true'

    DatastoreServer.set_read_only_mode(read_only)
    if read_only
      GroomerService.stop
    else
      GroomerService.start
    end

    return 'OK'
  end

  # Enables or disables datastore writes on this deployment.
  # Args:
  #   read_only: A string that indicates whether to turn read-only mode on or
  #     off.
  def set_read_only(read_only, secret)
    return BAD_SECRET_MSG unless valid_secret?(secret)
    return INVALID_REQUEST unless %w(true false).include?(read_only)

    @nodes.each { | node |
      if node.is_db_master? or node.is_db_slave?
        acc = AppControllerClient.new(node.private_ip, @@secret)
        response = acc.set_node_read_only(read_only)
        return response unless response == 'OK'
      end
    }

    return 'OK'
  end

  # Checks if the primary database node is ready. For Cassandra, this is needed
  # because the seed node needs to start before the other nodes.
  # Args:
  #   secret: A string that authenticates the caller.
  # Returns:
  #   A string indicating whether or not the primary database node is ready.
  def primary_db_is_up(secret)
    return BAD_SECRET_MSG unless valid_secret?(secret)

    primary_ip = get_db_master.private_ip
    unless my_node.is_db_master?
      Djinn.log_debug("Asking #{primary_ip} if database is ready.")
      acc = AppControllerClient.new(get_db_master.private_ip, @@secret)
      begin
        return acc.primary_db_is_up
      rescue FailedNodeException
        Djinn.log_warn("Unable to ask #{primary_ip} if database is ready.")
        return NOT_READY
      end
    end

    lock_obtained = NODETOOL_LOCK.try_lock
    begin
      return NOT_READY unless lock_obtained
      output = `"#{NODETOOL}" status`
      ready = false
      output.split("\n").each { |line|
        ready = true if line.start_with?('UN') && line.include?(primary_ip)
      }
      return "#{ready}"
    ensure
      NODETOOL_LOCK.unlock
    end
  end

  # Resets a user's password.
  #
  # Args:
  #   username: The email address for the user whose password will be changed.
  #   password: The SHA1-hashed password that will be set as the user's password.
  def reset_password(username, password, secret)
    return BAD_SECRET_MSG unless valid_secret?(secret)

    begin
      uac = UserAppClient.new(my_node.private_ip, @@secret)
      return uac.change_password(username, password)
    rescue FailedNodeException
      Djinn.log_warn("Failed to talk to the UserAppServer while resetting " \
        "the user's password.")
    end
  end

  # Queries the UserAppServer to see if the given user exists.
  #
  # Args:
  #   username: The email address registered as username for the user's application.
  def does_user_exist(username, secret)
    return BAD_SECRET_MSG unless valid_secret?(secret)

    begin
      uac = UserAppClient.new(my_node.private_ip, @@secret)
      return uac.does_user_exist?(username)
    rescue FailedNodeException
      Djinn.log_warn("Failed to talk to the UserAppServer to check if the " \
        "the user #{username} exists.")
    end
  end

  # Creates a new user account, with the given username and hashed password.
  #
  # Args:
  #   username: An email address that should be set as the new username.
  #   password: A sha1-hashed password that is bound to the given username.
  #   account_type: A str that indicates if this account can be logged into
  #     by XMPP users.
  def create_user(username, password, account_type, secret)
    return BAD_SECRET_MSG unless valid_secret?(secret)

    begin
      uac = UserAppClient.new(my_node.private_ip, @@secret)
      return uac.commit_new_user(username, password, account_type)
    rescue FailedNodeException
      Djinn.log_warn("Failed to talk to the UserAppServer while committing " \
        "the user #{username}.")
    end
  end

  # Grants the given user the ability to perform any administrative action.
  #
  # Args:
  #   username: The e-mail address that should be given administrative authorizations.
  def set_admin_role(username, is_cloud_admin, capabilities, secret)
    return BAD_SECRET_MSG unless valid_secret?(secret)

    begin
      uac = UserAppClient.new(my_node.private_ip, @@secret)
      return uac.set_admin_role(username, is_cloud_admin, capabilities)
    rescue FailedNodeException
      Djinn.log_warn("Failed to talk to the UserAppServer while setting admin role " \
        "for the user #{username}.")
    end
  end

  # Removes a version and stops all AppServers hosting it.
  #
  # Args:
  #   version_key: The version to stop
  #   secret: Shared key for authentication
  #
  def stop_version(version_key, secret)
    return BAD_SECRET_MSG unless valid_secret?(secret)

    unless my_node.is_shadow?
      Djinn.log_debug(
        "Sending stop_version call for #{version_key} to shadow.")
      acc = AppControllerClient.new(get_shadow.private_ip, @@secret)
      begin
        return acc.stop_version(version_key)
      rescue FailedNodeException
        Djinn.log_warn(
          "Failed to forward stop_version call to shadow (#{get_shadow}).")
        return NOT_READY
      end
    end

    project_id, _service_id, _version_id = version_key.split(
      VERSION_PATH_SEPARATOR)
    if RESERVED_APPS.include?(project_id)
      return "false: #{project_id} is a reserved app."
    end
    Djinn.log_info("Shutting down #{version_key}")

    # Since stopping an application can take some time, we do it in a
    # thread.
    Thread.new {
      # If this node has any information about AppServers for this version,
      # clear that information out.
      APPS_LOCK.synchronize {
        @app_info_map.delete(version_key)
        @versions_loaded = @versions_loaded - [version_key]
      }

      # To prevent future deploys from using the old application code, we
      # force a removal of the application status on disk (for example the
      # code and cronjob) right now.
      check_stopped_apps
    }

    'true'
  end

  # Clears version entries to make way for a new revision.
  #
  # Args:
  #   versions_to_restart: An Array containing the version keys to restart.
  def restart_versions(versions_to_restart)
    return if versions_to_restart.empty?

    Djinn.log_info("Remove old AppServers for #{versions_to_restart}.")
    APPS_LOCK.synchronize {
      versions_to_restart.each{ |version_key|
        @app_info_map[version_key]['appservers'].clear
      }
    }
  end

  # Start a new, or update an old version of applications. This method
  # assumes that the application tarball(s) have already been uploaded.
  # Only the leader will update the application, so the message is
  # forwarded if arrived to the wrong node.
  #
  # Args:
  #   versions: An Array containing the version keys to start or update.
  #   secret: A String containing the deployment secret.
  def update(versions, secret)
    return BAD_SECRET_MSG unless valid_secret?(secret)

    unless my_node.is_shadow?
      Djinn.log_debug(
        "Sending update call for #{versions} to shadow.")
      acc = AppControllerClient.new(get_shadow.private_ip, @@secret)
      begin
        return acc.update(versions)
      rescue FailedNodeException
        Djinn.log_warn(
          "Failed to forward update call to shadow (#{get_shadow}).")
        return NOT_READY
      end
    end

    versions_to_restart = []
    APPS_LOCK.synchronize {
      versions_to_restart = @versions_loaded & versions
    }

    # Starts new AppServers (and stop the old ones) for the new versions.
    restart_versions(versions_to_restart)

    Djinn.log_info("Done updating #{versions}.")
    return 'OK'
  end

  def get_all_public_ips(secret)
    return BAD_SECRET_MSG unless valid_secret?(secret)

    public_ips = []
    @nodes.each { |node|
      public_ips << node.public_ip
    }
    JSON.dump(public_ips)
  end

  def get_all_private_ips(secret)
    return BAD_SECRET_MSG unless valid_secret?(secret)

    private_ips = []
    @nodes.each { |node|
      private_ips << node.private_ip
    }
    JSON.dump(private_ips)
  end

  def job_start(secret)
    return BAD_SECRET_MSG unless valid_secret?(secret)

    Djinn.log_info("==== Starting AppController (pid: #{Process.pid}) ====")

    # We reload our old IPs (if we find them) so we can check later if
    # they changed and act accordingly.
    begin
      @my_private_ip = HelperFunctions.read_file("#{APPSCALE_CONFIG_DIR}/my_private_ip")
      @my_public_ip = HelperFunctions.read_file("#{APPSCALE_CONFIG_DIR}/my_public_ip")
    rescue Errno::ENOENT
      Djinn.log_info("Couldn't find my old my_public_ip or my_private_ip.")
      @my_private_ip = nil
      @my_public_ip = nil
    end

    # If we have the ZK_LOCATIONS_FILE, the deployment has already been
    # configured and started. We need to check if we are a zookeeper host
    # and start it if needed.
    if File.exists?(ZK_LOCATIONS_FILE)
      # We need to check our saved IPs with the list of zookeeper nodes
      # (IPs can change in cloud environments).
      if @my_private_ip.nil?
        @state = "Cannot find my old private IP address."
        HelperFunctions.log_and_crash(@state, WAIT_TO_CRASH)
      end

      # Restore the initial list of zookeeper nodes.
      zookeeper_data = HelperFunctions.read_json_file(ZK_LOCATIONS_FILE)
      @zookeeper_data = zookeeper_data['locations']
      if @zookeeper_data.include?(@my_private_ip) && !is_zookeeper_running?
        # We are a zookeeper host and we need to start it.
        begin
          start_zookeeper(false)
        rescue FailedZooKeeperOperationException
          @state = "Couldn't start Zookeeper."
          HelperFunctions.log_and_crash(@state, WAIT_TO_CRASH)
        end
      end
      pick_zookeeper(@zookeeper_data)
    end

    # We need to wait for the 'state', that is the deployment layouts and
    # the options for this deployment. It's either a save state from a
    # previous start, or it comes from the tools. If the tools communicate
    # the deployment's data, then we are the headnode.
    unless restore_appcontroller_state
<<<<<<< HEAD
      erase_old_data
      wait_for_data
=======
      wait_for_data
      erase_old_data
>>>>>>> 3851515b
    end
    parse_options

    # Load datastore helper.
    # TODO: this should be the class or module.
    table = @options['table']
    # require db_file
    begin
      require "#{table}_helper"
    rescue => e
      backtrace = e.backtrace.join("\n")
      HelperFunctions.log_and_crash("Unable to find #{table} helper." \
        " Please verify datastore type: #{e}\n#{backtrace}")
    end

    # We reset the kill signal received since we are starting now.
    @kill_sig_received = false

    # From here on we have the basic local state that allows to operate.
    # In particular we know our roles, and the deployment layout. Let's
    # start attaching any permanent disk we may have associated with us.
    start_infrastructure_manager
    mount_persistent_storage

    find_me_in_locations
    write_database_info
    update_firewall

    # If we have uncommitted changes, we rebuild/reinstall the
    # corresponding packages to ensure we are using the latest code.
    build_uncommitted_changes

    # If we are the headnode, we may need to start/setup all other nodes.
    # Better do it early on, since it may take some time for the other
    # nodes to start up.
    if my_node.is_shadow?
      configure_ejabberd_cert
      Djinn.log_info("Preparing other nodes for this deployment.")
      initialize_nodes_in_parallel(@nodes)
    end

    # Initialize the current server and starts all the API and essential
    # services. The functions are idempotent ie won't restart already
    # running services and can be ran multiple time with no side effect.
    initialize_server
    start_stop_api_services

    # Now that we are done loading, we can set the monit job to check the
    # AppController. At this point we are resilient to failure (ie the AC
    # will restart if needed).
    set_appcontroller_monit
    @done_loading = true

    pick_zookeeper(@zookeeper_data)
    write_our_node_info
    wait_for_nodes_to_finish_loading(@nodes)

    # This variable is used to keep track of the last time we printed some
    # statistics to the log.
    last_print = Time.now.to_i

    until @kill_sig_received do
      # We want to ensure monit stays up all the time, since we rely on
      # it for services and AppServers.
      unless MonitInterface.start_monit
        Djinn.log_warn("Monit was not running: restarted it.")
      end

      write_database_info
      update_port_files
      update_firewall
      write_zookeeper_locations

      # This call will block if we cannot reach a zookeeper node, but will
      # be very fast if we have an available connection. The function sets
      # the state in case we are looking for a zookeeper server.
      pick_zookeeper(@zookeeper_data)

      # We save the current @options and roles to check if
      # restore_appcontroller_state modifies them.
      old_options = @options.clone
      old_jobs = my_node.jobs

      # The following is the core of the duty cycle: start new apps,
      # restart apps, terminate non-responsive AppServers, and autoscale.

      # Every other node syncs its state with the login node state. The
      # load_balancers need to check the applications that got loaded
      # this time, to setup the routing.
      my_versions_loaded = @versions_loaded if my_node.is_load_balancer?
      if my_node.is_shadow?
        update_node_info_cache
        backup_appcontroller_state
      elsif !restore_appcontroller_state
        @state = "Couldn't reach the deployment state: now in isolated mode"
        Djinn.log_warn("Cannot talk to zookeeper: in isolated mode.")
        next
      end

      # We act here if options or roles for this node changed.
      check_role_change(old_options, old_jobs)

      # Load balancers (and shadow) needs to setup new applications.
      if my_node.is_load_balancer?
        APPS_LOCK.synchronize {
          # Starts apps that are not running yet but they should.
          if my_node.is_shadow?
            versions_to_load = ZKInterface.get_versions - @versions_loaded
          else
            versions_to_load = @versions_loaded - my_versions_loaded
          end
          versions_to_load.each { |version_key|
            setup_app_dir(version_key, true)
            setup_appengine_version(version_key)
          }
          # In addition only shadow kick off the autoscaler.
          scale_deployment if my_node.is_shadow?
        }
      end

      # Check the running, terminated, pending AppServers.
      check_running_appservers

      # Detect applications that have been undeployed and terminate all
      # running AppServers.
      check_stopped_apps

      # Load balancers and shadow need to check/update nginx/haproxy.
      if my_node.is_load_balancer?
        APPS_LOCK.synchronize {
          check_haproxy
        }
      end
      @state = "Done starting up AppScale, now in heartbeat mode"

      # Print stats in the log recurrently; works as a heartbeat mechanism.
      if last_print < (Time.now.to_i - 60 * PRINT_STATS_MINUTES)
        if my_node.is_shadow? && @options['autoscale'].downcase != "true"
          Djinn.log_info("--- This deployment has autoscale disabled.")
        end
        stats = JSON.parse(get_node_stats_json(secret))
        Djinn.log_info("--- Node at #{stats['public_ip']} has " \
          "#{stats['memory']['available']/MEGABYTE_DIVISOR}MB memory available " \
          "and knows about these apps #{stats['apps']}.")
        Djinn.log_debug("--- Node stats: #{JSON.pretty_generate(stats)}")
        last_print = Time.now.to_i
      end

      Kernel.sleep(DUTY_CYCLE)
    end
  end

  def is_appscale_terminated(secret)
    begin
      bad_secret = JSON.dump({'status'=>BAD_SECRET_MSG})
      return bad_secret unless valid_secret?(secret)
    rescue Errno::ENOENT
      # On appscale down, terminate may delete our secret key before we
      # can check it here.
      Djinn.log_debug("run_terminate(): didn't find secret file. Continuing.")
    end
    return @done_terminating
  end

  def run_terminate(clean, secret)
    return BAD_SECRET_MSG unless valid_secret?(secret)
    if my_node.is_shadow?
      begin
        bad_secret = JSON.dump({'status'=>BAD_SECRET_MSG})
        return bad_secret unless valid_secret?(secret)
      rescue Errno::ENOENT
        # On appscale down, terminate may delete our secret key before we
        # can check it here.
        Djinn.log_debug("run_terminate(): didn't find secret file. Continuing.")
      end
      Djinn.log_info("Received a stop request.")
      Djinn.log_info("Stopping all other nodes.")
      Thread.new {
        terminate_appscale_in_parallel(clean){|node| send_client_message(node)}
        @done_terminating = true
      }
      # Return a "request id" for future use in sending and receiving messages.
      return SecureRandom.hex
    end
  end

  def terminate_appscale(node_to_terminate, clean)
    ip = node_to_terminate.private_ip
    Djinn.log_info("Running terminate.rb on the node at IP address #{ip}")
    ssh_key = node_to_terminate.ssh_key

    # Add ' clean' as parameter to terminate.rb if clean is true
    extra_command = clean.downcase == 'true' ? ' clean' : ''

    # Run terminate.rb on node
    begin
      Timeout.timeout(WAIT_TO_CRASH) {
        HelperFunctions.sleep_until_port_is_open(ip, SSH_PORT)
      }
    rescue Timeout::Error => e
      # Return ip, status, and output of terminated node
      return {'ip'=>ip, 'status'=> false,
              'output'=>"Waiting for port #{SSH_PORT} returned #{e.message}"}
    end
    output = HelperFunctions.run_remote_command(ip,
        "ruby /root/appscale/AppController/terminate.rb#{extra_command}",
        ssh_key, true)

    # terminate.rb will print "OK" if it ran successfully
    status = output.chomp!("OK").nil? ? false : true

    # Get the output of 'ps x' from node
    output += HelperFunctions.run_remote_command(ip, 'ps x', ssh_key, true)
    Djinn.log_debug("#{ip} terminated:#{status}\noutput:#{output}")

    # Return ip, status, and output of terminated node
    return {'ip'=>ip, 'status'=> status, 'output'=>output}
  end

  def terminate_appscale_in_parallel(clean)
    # Let's stop all other nodes.
    threads = []
    @nodes.each { |node|
      if node.private_ip != my_node.private_ip
        threads << Thread.new {
          Thread.current[:output] = terminate_appscale(node, clean)
        }
      end
    }

    threads.each do |t|
      t.join
      yield t[:output]
    end

    'OK'
  end

  # Adds message to queue so it can be received by client.
  def send_client_message(message)
    @waiting_messages.synchronize {
      @waiting_messages.push(message)
      Djinn.log_debug(@waiting_messages)
      @message_ready.signal
    }
  end

  # Method ran by client to access the messages in @waiting_messages. Client
  # must send a timeout so that the server will not clear the messages.
  def receive_server_message(timeout, secret)
    was_queue_emptied = false
    begin
      Timeout.timeout(timeout.to_i) {
        begin
          bad_secret = JSON.dump({'status'=>BAD_SECRET_MSG})
          return bad_secret unless valid_secret?(secret)
        rescue Errno::ENOENT
          # On appscale down, terminate may delete our secret key before we
          # can check it here.
          Djinn.log_debug("run_terminate(): didn't find secret file. Continuing.")
        end
        # Client will process "Error" and try again unless appscale is
        # terminated
        if @done_terminating and @waiting_messages.empty?
          return "Error: Done Terminating and No Messages"
        end
        @waiting_messages.synchronize {
          @message_ready.wait_while {@waiting_messages.empty?}
          message = JSON.dump(@waiting_messages)
          @waiting_messages.clear
          was_queue_emptied = true
          return message
        }
      }
    # Client will process "Error" and try again unless appscale is terminated
    rescue Timeout::Error
      Djinn.log_debug("Timed out trying to receive server message. Queue empty:
                     #{was_queue_emptied}")
      return "Error: Server Timed Out"
    end
  end

  # Starts the InfrastructureManager service on this machine, which exposes
  # a SOAP interface by which we can dynamically add and remove nodes in this
  # AppScale deployment.
  def start_infrastructure_manager
    iaas_script = "#{APPSCALE_HOME}/InfrastructureManager/infrastructure_manager_service.py"
    start_cmd = "#{PYTHON27} #{iaas_script}"
    env = {
      'APPSCALE_HOME' => APPSCALE_HOME,
      'EC2_HOME' => ENV['EC2_HOME'],
      'JAVA_HOME' => ENV['JAVA_HOME']
    }

    MonitInterface.start(:iaas_manager, start_cmd, nil, env)
    Djinn.log_info("Started InfrastructureManager successfully!")
  end

  def stop_infrastructure_manager
    Djinn.log_info("Stopping InfrastructureManager")
    MonitInterface.stop(:iaas_manager)
  end

  def get_online_users_list(secret)
    return BAD_SECRET_MSG unless valid_secret?(secret)

    online_users = []

    lb_node = get_load_balancer
    ip = lb_node.public_ip
    key = lb_node.ssh_key
    raw_list = `ssh -i #{key} -o StrictHostkeyChecking=no root@#{ip} 'ejabberdctl connected-users'`
    raw_list.split("\n").each { |userdata|
      online_users << userdata.split("/")[0]
    }

    return online_users
  end

  # This function removes this node from the list of possible sources for
  # a revision's source archive.
  #
  # Args:
  #   revision_key: The revision key.
  #   location: Full path for the tarball of the application.
  #   secret: The deployment current secret.
  # Returns:
  #   A Boolean indicating the success of the operation.
  def stop_hosting_revision(revision_key, location, secret)
    return BAD_SECRET_MSG unless valid_secret?(secret)

    Djinn.log_warn("#{location} still exists") unless File.exists?(location)

    begin
      ZKInterface.remove_revision_entry(revision_key, my_node.private_ip)
      return true
    rescue FailedZooKeeperOperationException => except
      # We just warn here and don't retry, since the shadow may have
      # already cleaned up the hosters.
      Djinn.log_warn("stop_hosting_revision: got exception talking to " \
        "zookeeper: #{except.message}.")
    end

    return false
  end

  # Finds an 'open' node and assigns the specified roles.
  #
  # Args:
  #   roles: An Array with the list of roles to assume.
  #
  # Returns:
  #   A Boolean indicating if an open node was found and the roles
  #   assigned.
  def assign_roles_to_open_node(roles)
    @state_change_lock.synchronize {
      @nodes.each { |node|
        if node.is_open?
          Djinn.log_debug("New roles #{roles} will be assumed by open node #{node}.")
          node.jobs = roles
          return true
        end
      }
    }
    return false
  end

  # This SOAP-exposed method dynamically scales up a currently running
  # AppScale deployment. For virtualized clusters, this assumes the
  # user has given us a list of IP addresses where AppScale has been
  # installed to, and for cloud deployments, we assume that the user
  # wants to use the same credentials as for their current deployment.
  #
  # Args:
  #   ips_hash: A Hash that maps roles (e.g., compute, database) to the
  #     IP address (in virtualized deployments) or unique identifier (in
  #     cloud deployments) that should run that role.
  #   secret: A String password that is used to authenticate the request
  #     to add nodes to the deployment.
  # Returns:
  #   BAD_SECRET_MSG: If the secret given does not match the secret for
  #     this AppScale deployment.
  #   BAD_INPUT_MSG: If ips_hash was not a Hash.
  #   OK: otherwise.
  def start_roles_on_nodes(ips_hash, secret)
    return BAD_SECRET_MSG unless valid_secret?(secret)

    begin
      ips_hash = JSON.load(ips_hash)
    rescue JSON::ParserError
      Djinn.log_warn("ips_hash must be valid JSON")
      return BAD_INPUT_MSG
    end

    if ips_hash.class != Hash
      Djinn.log_warn("Was expecting ips_hash to be a Hash, not " \
        "a #{ips_hash.class}.")
      return BAD_INPUT_MSG
    end
    Djinn.log_debug("Received a request to start additional roles on " \
      "these machines: #{ips_hash}.")

    # ips_hash maps roles to IPs, but the internal format here maps
    # IPs to roles, so convert to the right format
    new_nodes_roles = {}
    node_roles = []
    ips_hash.each { |role, ip_or_ips|
      if ip_or_ips.class == String
        ips = [ip_or_ips]  # just one IP
      elsif ip_or_ips.class == Array
        ips = ip_or_ips  # a list of IPs
      else
        Djinn.log_warn("Was expecting an IP or list of IPs, got" \
          " a #{ip_or_ips.class}.")
        return BAD_INPUT_MSG
      end

      ips.each { |ip_or_node|
        begin
          # Convert (or check) if we have an IP address or we have a node
          # we need to start, then we add this role to the node.
          ip = HelperFunctions.convert_fqdn_to_ip(ip_or_node)
        rescue AppScaleException
          # We assume here that we need to create the VM (that is the user
          # specified node-#).
          new_nodes_roles[ip_or_node] = [] unless new_nodes_roles[ip_or_node]
          new_nodes_roles[ip_or_node] << role
          next
        end

        # Save the roles we want for this specific IP.
        found = false
        node_roles.each { |node|
          if node['private_ip'] == ip
            node.jobs << role
            found = true
            break
          end
        }
        unless found
          node_roles << {
            "public_ip" => ip,
            "private_ip" => ip,
            "jobs" => role,
            "disk" => nil
          }
        end
      }
    }
    Djinn.log_debug("Need to assign the following roles: #{new_nodes_roles}.")

    # Use the existing 'open' nodes first and delete them from the list of
    # roles still to fulfill.
    open_nodes = 0
    new_nodes_roles.each { |_, roles|
      open_nodes += 1 if assign_roles_to_open_node(roles)
    }
    open_nodes.downto(1) { new_nodes_roles.shift }

    # We spawn new nodes if we need to (and can do so) here.
    new_nodes_info = []
    if new_nodes_roles.length > 0
      unless is_cloud?
        Djinn.log_warn("Still need #{new_nodes_roles.length} more " \
          "nodes, but we aren't in a cloud environment, so we can't " \
          "aquire more nodes - failing the caller's request.")
        return NOT_ENOUGH_OPEN_NODES
      end
      Djinn.log_info("Need to spawn #{new_nodes_roles.length} VMs.")

      # We create here the needed nodes, with open role and no disk.
      disks = Array.new(new_nodes_roles.length, nil)
      imc = InfrastructureManagerClient.new(@@secret)
      begin
        new_nodes_info = imc.spawn_vms(new_nodes_roles.length, @options,
           new_nodes_roles.values, disks)
      rescue FailedNodeException, AppScaleException => exception
        Djinn.log_error("Couldn't spawn #{new_nodes_roles.length} VMs " \
          "because: #{exception.message}")
        return exception.message
      end
    end
    Djinn.log_debug("We used #{open_nodes} open nodes.")
    Djinn.log_debug("We spawned VMs for these roles #{new_nodes_info}.")
    Djinn.log_debug("We used the following existing nodes #{node_roles}.")

    # If we have an already running node with the same IP, we change its
    # roles list.
    new_nodes_info += node_roles unless node_roles.empty?
    @state_change_lock.synchronize {
      @nodes.each { |node|
        delete_index = nil
        new_nodes_info.each_with_index { |new_node, index|
          if new_node['private_ip'] == node.private_ip
            Djinn.log_info("Node at #{node.private_ip} changed role to #{new_node['jobs']}.")
            node.jobs = new_node['jobs']
            delete_index = index
            break
          end
        }
        new_nodes_info.delete_at(delete_index) if delete_index
      }
    }
    add_nodes(new_nodes_info) unless new_nodes_info.empty?

    'OK'
  end

  # Given an Array of Strings containing information about machines with
  # AppScale installed on them, copies over deployment-specific files
  # and starts the AppController on them. Each AppController is then
  # instructed to start a specific set of roles, and join the existing
  # AppScale deployment.
  # Args:
  #   node_info: An Array of Strings, where each String has information
  #     about a node to add to the current AppScale deployment (e.g.,
  #     IP addresses, roles to run).
  def add_nodes(node_info)
    keyname = @options['keyname']
    new_nodes = Djinn.convert_location_array_to_class(node_info, keyname)

    # Since an external thread can modify @nodes, let's put a lock around
    # it to prevent race conditions.
    @state_change_lock.synchronize {
      @nodes.concat(new_nodes)
      @nodes.uniq!
    }
    Djinn.log_debug("Changed nodes to #{@nodes}")

    update_firewall
    initialize_nodes_in_parallel(new_nodes)
    update_hosts_info
  end

  # Cleans out temporary files that may have been written by a previous
  # AppScale deployment.
  def erase_old_data
    Djinn.log_run("rm -f ~/.appscale_cookies")

<<<<<<< HEAD
    Nginx.clear_sites_enabled
    HAProxy.clear_sites_enabled
    Djinn.log_run("echo '' > /root/.ssh/known_hosts") # empty it out but leave the file there
    CronHelper.clear_app_crontabs
=======
    # Delete (possibly old) mapping of IP <-> HostKey.
    @state_change_lock.synchronize {
      @nodes.each { |node|
        Djinn.log_run("ssh-keygen -R #{node.private_ip}")
        Djinn.log_run("ssh-keygen -R #{node.public_ip}")
      }
    }

    Nginx.clear_sites_enabled()
    HAProxy.clear_sites_enabled()
    CronHelper.clear_app_crontabs()
>>>>>>> 3851515b
  end

  def wait_for_nodes_to_finish_loading(nodes)
    Djinn.log_info("Waiting for nodes to finish loading")

    nodes.each { |node|
      if ZKInterface.is_node_done_loading?(node.private_ip)
        Djinn.log_info("Node at #{node.private_ip} has finished loading.")
        next
      else
        Djinn.log_info("Node at #{node.private_ip} has not yet finished " \
          "loading - will wait for it to finish.")
        Kernel.sleep(SMALL_WAIT)
        redo
      end
    }

    Djinn.log_info("Nodes have finished loading")
    return
  end

  # This method logs a message that is useful to know when debugging AppScale,
  # but is too extraneous to know when AppScale normally runs.
  #
  # Args:
  #   message: A String containing the message to be logged.
  def self.log_debug(message)
    @@log.debug(message)
  end

  # This method logs a message that is useful to know when AppScale normally
  # runs.
  #
  # Args:
  #   message: A String containing the message to be logged.
  def self.log_info(message)
    @@log.info(message)
  end

  # This method logs a message that is useful to know when the AppController
  # experiences an unexpected event.
  #
  # Args:
  #   message: A String containing the message to be logged.
  def self.log_warn(message)
    @@log.warn(message)
  end

  # This method logs a message that corresponds to an erroneous, but
  # recoverable, event.
  #
  # Args:
  #   message: A String containing the message to be logged.
  def self.log_error(message)
    @@log.error(message)
  end

  # This method logs a message that immediately precedes the death of this
  # AppController.
  #
  # Args:
  #   message: A String containing the message to be logged.
  def self.log_fatal(message)
    @@log.fatal(message)
  end

  # Use syslogd to log a message to the combined application log.
  #
  # Args:
  #   app_id: A String containing the app ID.
  #   message: A String containing the message to log.
  def self.log_app_error(app_id, message)
    Syslog.open("app___#{app_id}", Syslog::LOG_PID, Syslog::LOG_USER) { |s|
      s.err message
    }
  end

  # Logs and runs the given command, which is assumed to be trusted and thus
  # needs no filtering on our part. Obviously this should not be executed by
  # anything that the user could inject input into. Returns the output of
  # the command that was executed.
  def self.log_run(command)
    Djinn.log_debug("Running #{command}")
    output = `#{command}`
    if $?.exitstatus != 0
      Djinn.log_debug("Command #{command} failed with #{$?.exitstatus}" \
          " and output: #{output}.")
    end
    return output
  end

  # This method converts an Array of Strings (where each String contains all the
  # information about a single node) to an Array of DjinnJobData objects, which
  # provide convenience methods that make them easier to operate on than just
  # raw String objects.
  def self.convert_location_array_to_class(nodes, keyname)
    array_of_nodes = []
    nodes.each { |node|
      converted = DjinnJobData.new(node, keyname)
      array_of_nodes << converted
    }

    return array_of_nodes
  end

  # This method is the opposite of the previous method, and is needed when an
  # AppController wishes to pass node information to other AppControllers via
  # SOAP (as SOAP accepts Arrays and Strings but not DjinnJobData objects).
  def self.convert_location_class_to_json(layout)
    if layout.class != Array
      @state = "Locations is not an Array, but a #{layout.class}."
      HelperFunctions.log_and_crash(@state, WAIT_TO_CRASH)
    end

    layout_array = []
    layout.each { |location|
      layout_array << location.to_hash
    }
    JSON.dump(layout_array)
  end

  def get_shadow
    @state_change_lock.synchronize {
      @nodes.each { |node|
        return node if node.is_shadow?
      }
    }

    @state = "No shadow nodes found."
    HelperFunctions.log_and_crash(@state, WAIT_TO_CRASH)
  end

  def get_db_master
    @state_change_lock.synchronize {
      @nodes.each { |node|
        return node if node.is_db_master?
      }
    }

    @state = "No DB master nodes found."
    HelperFunctions.log_and_crash(@state, WAIT_TO_CRASH)
  end

  def get_all_compute_nodes
    ae_nodes = []
    @state_change_lock.synchronize {
      @nodes.each { |node|
        if node.is_compute?
          ae_nodes << node.private_ip
        end
      }
    }
    return ae_nodes
  end

  # Gets a list of autoscaled nodes by going through the nodes array
  # and splitting the array from index greater than the
  # minimum images specified.
  def get_autoscaled_nodes
    autoscaled_nodes = []
    min_machines = Integer(@options['min_machines'])
    @state_change_lock.synchronize {
      autoscaled_nodes = @nodes.drop(min_machines)
    }
  end

  def get_load_balancer
    @state_change_lock.synchronize {
      @nodes.each { |node|
        return node if node.is_load_balancer?
      }
    }

    @state = "No load balancer nodes found."
    HelperFunctions.log_and_crash(@state, WAIT_TO_CRASH)
  end

  def valid_secret?(secret)
    @@secret = HelperFunctions.get_secret
    if secret != @@secret
      failed_match_msg = "Incoming secret [#{secret}] failed to match " + \
        " known secret [#{@@secret}]"
      Djinn.log_error(failed_match_msg)
    end
    return secret == @@secret
  end

  # Collects all AppScale-generated logs from all machines, and places them in
  # a tarball in the AppDashboard running on this machine. This enables users
  # to download it for debugging purposes.
  #
  # Args:
  #   secret: A String password that is used to authenticate SOAP callers.
  def gather_logs(secret)
    return BAD_SECRET_MSG unless valid_secret?(secret)

    uuid = HelperFunctions.get_random_alphanumeric
    Djinn.log_info("Generated uuid #{uuid} for request to gather logs.")

    Thread.new {
      # Begin by copying logs on all machines to this machine.
      local_log_dir = "#{Dir.tmpdir}/#{uuid}"
      remote_log_dir = "/var/log/appscale"
      FileUtils.mkdir_p(local_log_dir)
      @state_change_lock.synchronize {
        @nodes.each { |node|
          this_nodes_logs = "#{local_log_dir}/#{node.private_ip}"
          FileUtils.mkdir_p(this_nodes_logs)
          Djinn.log_run("scp -r -i #{node.ssh_key} -o StrictHostkeyChecking=no " \
            "2>&1 root@#{node.private_ip}:#{remote_log_dir} #{this_nodes_logs}")
        }
      }

      # Next, tar.gz it up in the dashboard app so that users can download it.
      version_key = [AppDashboard::APP_NAME, DEFAULT_SERVICE,
                     DEFAULT_VERSION].join(VERSION_PATH_SEPARATOR)
      assets_dir = "#{HelperFunctions::VERSION_ASSETS_DIR}/#{version_key}"
      dashboard_log_location = "#{assets_dir}/static/download-logs/#{uuid}.tar.gz"
      Djinn.log_info("Done gathering logs - placing logs at " +
        dashboard_log_location)
      Djinn.log_run("tar -czf #{dashboard_log_location} #{local_log_dir}")
      FileUtils.rm_rf(local_log_dir)
    }

    return uuid
  end

  # Instructs Nginx and HAProxy to begin routing traffic for the named
  # version to a new AppServer.
  #
  # This method should be called at the AppController running the login role,
  # as it is the node that receives application traffic from the outside.
  #
  # Args:
  #   version_key: A String that identifies the version that runs the new
  #     AppServer.
  #   ip: A String that identifies the private IP address where the new
  #     AppServer runs.
  #   port: A Fixnum that identifies the port where the new AppServer runs at
  #     ip.
  #   secret: A String that is used to authenticate the caller.
  #
  # Returns:
  #   "OK" if the addition was successful. In case of failures, the following
  #   Strings may be returned:
  #   - BAD_SECRET_MSG: If the caller cannot be authenticated.
  #   - NO_HAPROXY_PRESENT: If this node does not run HAProxy (and thus cannot
  #     add AppServers to HAProxy config files).
  #   - NOT_READY: If this node runs HAProxy, but hasn't allocated ports for
  #     it and nginx yet. Callers should retry at a later time.
  def add_routing_for_appserver(version_key, ip, port, secret)
    return BAD_SECRET_MSG unless valid_secret?(secret)

    unless my_node.is_shadow?
       # We need to send the call to the shadow.
       Djinn.log_debug("Sending routing call for #{version_key} to shadow.")
       acc = AppControllerClient.new(get_shadow.private_ip, @@secret)
       begin
         return acc.add_routing_for_appserver(version_key, ip, port)
       rescue FailedNodeException
         Djinn.log_warn("Failed to forward routing call to shadow (#{get_shadow}).")
         return NOT_READY
       end
    end

    project_id, service_id, version_id = version_key.split(
      VERSION_PATH_SEPARATOR)
    begin
      version_details = ZKInterface.get_version_details(
        project_id, service_id, version_id)
    rescue VersionNotFound => error
      return "false: #{error.message}"
    end

    APPS_LOCK.synchronize {
      if @app_info_map[version_key].nil? ||
          @app_info_map[version_key]['appservers'].nil?
        return NOT_READY
      elsif @app_info_map[version_key]['appservers'].include?("#{ip}:#{port}")
        Djinn.log_warn(
          "Already registered AppServer for #{version_key} at #{ip}:#{port}.")
        return INVALID_REQUEST
      end

      Djinn.log_debug("Add routing for #{version_key} at #{ip}:#{port}.")

      # Find and remove an entry for this AppServer node and app.
      match = @app_info_map[version_key]['appservers'].index("#{ip}:-1")
      if match
        @app_info_map[version_key]['appservers'].delete_at(match)
      else
        Djinn.log_warn("Received a no matching request for: #{ip}:#{port}.")
      end
      @app_info_map[version_key]['appservers'] << "#{ip}:#{port}"


      # Now that we have at least one AppServer running, we can start the
      # cron job of the application.
      if service_id == DEFAULT_SERVICE && version_id == DEFAULT_VERSION
        CronHelper.update_cron(
          get_load_balancer.public_ip,
          version_details['appscaleExtensions']['httpPort'],
          version_details['runtime'], project_id)
      end
    }

    'OK'
  end

  # Instruct HAProxy to begin routing traffic to the BlobServers.
  #
  # Args:
  #   secret: A String that is used to authenticate the caller.
  #
  # Returns:
  #   "OK" if the addition was successful. In case of failures, the following
  #   Strings may be returned:
  #   - BAD_SECRET_MSG: If the caller cannot be authenticated.
  #   - NO_HAPROXY_PRESENT: If this node does not run HAProxy.
  def add_routing_for_blob_server(secret)
    return BAD_SECRET_MSG unless valid_secret?(secret)
    return NO_HAPROXY_PRESENT unless my_node.is_load_balancer?

    Djinn.log_debug('Adding BlobServer routing.')
    servers = []
    get_all_compute_nodes.each { |ip|
      servers << {'ip' => ip, 'port' => BlobServer::SERVER_PORT}
    }
    HAProxy.create_app_config(servers, my_node.private_ip,
      BlobServer::HAPROXY_PORT, BlobServer::NAME)
  end

  # Creates an Nginx/HAProxy configuration file for the Users/Apps soap server.
  def configure_uaserver
    all_db_private_ips = []
    @state_change_lock.synchronize {
      @nodes.each { | node |
        if node.is_db_master? or node.is_db_slave?
          all_db_private_ips.push(node.private_ip)
        end
      }
    }
    HAProxy.create_ua_server_config(all_db_private_ips,
      my_node.private_ip, UserAppClient::HAPROXY_SERVER_PORT)
    Nginx.add_service_location(
      'appscale-uaserver', my_node.private_ip,
      UserAppClient::HAPROXY_SERVER_PORT, UserAppClient::SSL_SERVER_PORT)
  end

  def configure_db_haproxy
    all_db_private_ips = []
    @state_change_lock.synchronize {
      @nodes.each { | node |
        if node.is_db_master? or node.is_db_slave?
          all_db_private_ips.push(node.private_ip)
        end
      }
    }
    HAProxy.create_datastore_server_config(all_db_private_ips,
      DatastoreServer::PROXY_PORT)
  end

  # Creates HAProxy configuration for TaskQueue.
  def configure_tq_routing
    all_tq_ips = []
    @state_change_lock.synchronize {
      @nodes.each { | node |
        if node.is_taskqueue_master? || node.is_taskqueue_slave?
          all_tq_ips.push(node.private_ip)
        end
      }
    }
    HAProxy.create_tq_server_config(
      all_tq_ips, my_node.private_ip, TaskQueue::HAPROXY_PORT)

    # TaskQueue REST API routing.
    # We don't need Nginx for backend TaskQueue servers, only for REST support.
    rest_prefix = '~ /taskqueue/v1beta2/projects/.*'
    Nginx.add_service_location(
      'appscale-taskqueue', my_node.private_ip, TaskQueue::HAPROXY_PORT,
      TaskQueue::TASKQUEUE_SERVER_SSL_PORT, rest_prefix)
  end

  def remove_tq_endpoints
    HAProxy.remove_tq_endpoints
  end

  def write_database_info
    table = @options['table']
    replication = @options['replication']
    keyname = @options['keyname']

    tree = { :table => table, :replication => replication, :keyname => keyname }
    db_info_path = "#{APPSCALE_CONFIG_DIR}/database_info.yaml"
    File.open(db_info_path, "w") { |file| YAML.dump(tree, file) }
  end

  def update_port_files
    ZKInterface.get_versions.each { |version_key|
      project_id, service_id, version_id = version_key.split(
        VERSION_PATH_SEPARATOR)
      begin
        version_details = ZKInterface.get_version_details(
          project_id, service_id, version_id)
      rescue VersionNotFound
        next
      end

      http_port = version_details['appscaleExtensions']['httpPort']
      port_file = "#{APPSCALE_CONFIG_DIR}/port-#{version_key}.txt"

      begin
        current_port = File.read(port_file).to_i
        update_port = current_port != http_port
      rescue Errno::ENOENT
        update_port = true
      end

      if update_port
        File.open(port_file, 'w') { |file| file.write("#{http_port}") }
      end
    }
  end

  def update_firewall
    Djinn.log_debug("Resetting firewall.")

    # We force the write of locations, to ensure we have an up-to-date
    # list of nodes in the firewall.
    write_locations
    if FIREWALL_IS_ON
      Djinn.log_run("bash #{APPSCALE_HOME}/firewall.conf")
    end
  end

  def backup_appcontroller_state
    local_state = {}
    APPS_LOCK.synchronize {
      local_state = {'@@secret' => @@secret }
      DEPLOYMENT_STATE.each { |var|
        value = nil
        if var == "@nodes"
          @state_change_lock.synchronize {
            value = Djinn.convert_location_class_to_json(@nodes)
          }
        else
          value = instance_variable_get(var)
        end
        local_state[var] = value
      }
    }
    if @appcontroller_state == local_state.to_s
      Djinn.log_debug("backup_appcontroller_state: no changes.")
      return
    end

    begin
      ZKInterface.write_appcontroller_state(local_state)
    rescue FailedZooKeeperOperationException => e
      Djinn.log_warn("Couldn't talk to zookeeper whle backing up " \
        "appcontroller state with #{e.message}.")
    end
    @appcontroller_state = local_state.to_s
  end

  # Takes actions if options or roles changed.
  #
  # Args:
  #   old_options: this is a clone of @options. We will compare it with
  #     the current value.
  #   old_jobs: this is a list of roles. It will be compared against the
  #     current list of jobs for this node.
  def check_role_change(old_options, old_jobs)
    if old_jobs != my_node.jobs
      Djinn.log_info("Roles for this node are now: #{my_node.jobs}.")
      start_stop_api_services
    end

    # Finally some @options may have changed.
    enforce_options unless old_options == @options
  end

  # Restores the state of each of the instance variables that the AppController
  # holds by pulling it from ZooKeeper (previously populated by the Shadow
  # node, who always has the most up-to-date version of this data).
  #
  # Returns:
  #   A boolean indicating if the state is restored or current with the master.
  def restore_appcontroller_state
    json_state=''

    unless File.exists?(ZK_LOCATIONS_FILE)
      Djinn.log_info("#{ZK_LOCATIONS_FILE} doesn't exist: not restoring data.")
      return false
    end

    loop {
      begin
        json_state = ZKInterface.get_appcontroller_state
      rescue => e
        Djinn.log_debug("Saw exception #{e.message} reading appcontroller state.")
        json_state = ''
        Kernel.sleep(SMALL_WAIT)
      end
      break unless json_state.empty?
      Djinn.log_warn("Unable to get state from zookeeper: trying again.")
      pick_zookeeper(@zookeeper_data)
    }
    if @appcontroller_state == json_state.to_s
      Djinn.log_debug("Reload state: no changes.")
      return true
    end

    Djinn.log_debug("Reload state : #{json_state}.")
    @appcontroller_state = json_state.to_s

    APPS_LOCK.synchronize {
      @@secret = json_state['@@secret']
      keyname = json_state['@options']['keyname']

      # Puts json_state.
      json_state.each { |k, v|
        next if k == "@@secret"
        v = Djinn.convert_location_array_to_class(JSON.load(v), keyname) if k == "@nodes"
        @state_change_lock.synchronize {
          instance_variable_set(k, v) if DEPLOYMENT_STATE.include?(k)
        }
      }

      # Check to see if our IP address has changed. If so, we need to update all
      # of our internal state to use the new public and private IP anywhere the
      # old ones were present.
      unless HelperFunctions.get_all_local_ips.include?(@my_private_ip)
        Djinn.log_info("IP changed old private:#{@my_private_ip} public:#{@my_public_ip}.")
        update_state_with_new_local_ip
        Djinn.log_info("IP changed new private:#{@my_private_ip} public:#{@my_public_ip}.")
      end
      Djinn.log_debug("app_info_map after restore is #{@app_info_map}.")
    }

    # Now that we've restored our state, update the pointer that indicates
    # which node in @nodes is ours
    find_me_in_locations

    return true
  end

  # Updates all instance variables stored within the AppController with the new
  # public and private IP addreses of this machine.
  #
  # The issue here is that an AppController may back up state when running, but
  # when it is restored, its IP address changes (e.g., when taking AppScale down
  # then starting it up on new machines in a cloud deploy). This method searches
  # through internal AppController state to update any place where the old
  # public and private IP addresses were used, replacing them with the new one.
  def update_state_with_new_local_ip
    # First, find out this machine's private IP address. If multiple eth devices
    # are present, use the same one we used last time.
    all_local_ips = HelperFunctions.get_all_local_ips
    if all_local_ips.length < 1
      Djinn.log_and_crash("Couldn't detect any IP address on this machine!")
    end
    new_private_ip = all_local_ips[0]

    # Next, find out this machine's public IP address. In a cloud deployment, we
    # have to rely on the metadata server, while in a cluster deployment, it's
    # the same as the private IP.
    if ["ec2", "euca", "gce"].include?(@options['infrastructure'])
      new_public_ip = HelperFunctions.get_public_ip_from_metadata_service
    else
      new_public_ip = new_private_ip
    end

    # Finally, replace anywhere that the old public or private IP addresses were
    # used with the new one.
    old_public_ip = @my_public_ip
    old_private_ip = @my_private_ip

    @state_change_lock.synchronize {
      @nodes.each { |node|
        if node.public_ip == old_public_ip
          node.public_ip = new_public_ip
        end

        if node.private_ip == old_private_ip
          node.private_ip = new_private_ip
        end
      }
    }

    @app_info_map.each { |_, app_info|
      next if app_info['appservers'].nil?

      changed = false
      new_app_info = []
      app_info['appservers'].each { |location|
        host, port = location.split(":")
        if host == old_private_ip
          host = new_private_ip
          changed = true
        end
        new_app_info << "#{host}:#{port}"

        app_info['appservers'] = new_app_info if changed
      }
    }

    @cluster_stats = []

    @my_public_ip = new_public_ip
    @my_private_ip = new_private_ip
  end

  # Writes any custom configuration data in /etc/appscale to ZooKeeper.
  def set_custom_config
    cassandra_config = {'num_tokens' => 256}
    begin
      contents = File.read("#{APPSCALE_CONFIG_DIR}/cassandra")
      cassandra_config = JSON.parse(contents)
    rescue Errno::ENOENT
      Djinn.log_debug('No custom cassandra configuration found.')
    rescue JSON::ParserError
      Djinn.log_error('Invalid JSON in custom cassandra configuration.')
    end
    ZKInterface.ensure_path('/appscale/config')
    ZKInterface.set('/appscale/config/cassandra', JSON.dump(cassandra_config),
                    false)
    Djinn.log_info('Set custom cassandra configuration.')

    if @options.key?('default_max_appserver_memory')
      ZKInterface.set_runtime_params(
        {:default_max_appserver_memory => Integer(@options['default_max_appserver_memory'])})
    end
  end

  # Updates the file that says where all the ZooKeeper nodes are
  # located so that this node has the most up-to-date info if it needs to
  # restore the data down the line.
  def write_zookeeper_locations
    zookeeper_data = { 'last_updated_at' => @last_updated,
      'locations' => []
    }

    @state_change_lock.synchronize {
      @nodes.each { |node|
        if node.is_zookeeper?
          unless zookeeper_data['locations'].include? node.private_ip
            zookeeper_data['locations'] << node.private_ip
          end
        end
      }
    }

    # Let's see if it changed since last time we got the list.
    zookeeper_data['locations'].sort!
    if zookeeper_data['locations'] != @zookeeper_data
      # Save the latest list of zookeeper nodes: needed to restart the
      # deployment.
      HelperFunctions.write_json_file(ZK_LOCATIONS_FILE, zookeeper_data)
      @zookeeper_data = zookeeper_data['locations']
      Djinn.log_debug("write_zookeeper_locations: updated list of zookeeper servers")
    end
  end

  # This function makes sure we have a zookeeper connection active to one
  # of the ZK servers.
  def pick_zookeeper(zk_list)
    if zk_list.length < 1
      HelperFunctions.log_and_crash("Don't have valid zookeeper servers.")
    end
    loop {
      break if ZKInterface.is_connected?

      @state = NO_ZOOKEEPER_CONNECTION

      ip = zk_list.sample
      Djinn.log_info("Trying to use zookeeper server at #{ip}.")
      ZKInterface.init_to_ip(HelperFunctions.local_ip, ip.to_s)
    }
    Djinn.log_debug("Found zookeeper server.")
  end

  # Backs up information about what this node is doing (roles, apps it is
  # running) to ZooKeeper, for later recovery or updates by other nodes.
  def write_our_node_info
    # Since more than one AppController could write its data at the same
    # time, get a lock before we write to it.
    begin
      ZKInterface.lock_and_run {
        @last_updated = ZKInterface.add_ip_to_ip_list(my_node.private_ip)
        ZKInterface.write_node_information(my_node, @done_loading)
      }
    rescue => e
      Djinn.log_info("(write_our_node_info) saw exception #{e.message}")
    end

    return
  end

  # Returns information about the AppServer processes hosting App Engine apps on
  # this machine.
  def get_instance_info(secret)
    return BAD_SECRET_MSG unless valid_secret?(secret)
    APPS_LOCK.synchronize {
      instance_info = []
      @app_info_map.each_pair { |version_key, app_info|
        next if app_info['appservers'].nil?
        project_id, service_id, version_id = version_key.split(
          VERSION_PATH_SEPARATOR)
        begin
          version_details = ZKInterface.get_version_details(
            project_id, service_id, version_id)
        rescue VersionNotFound
          next
        end

        app_info['appservers'].each { |location|
          host, port = location.split(":")
          next if Integer(port) < 0
          instance_info << {
            'versionKey' => version_key,
            'host' => host,
            'port' => Integer(port),
            'language' => version_details['runtime']
          }
        }
      }

      return JSON.dump(instance_info)
    }
  end

  # Removes information associated with the given IP address from our local
  # cache (@nodes) as well as the remote node storage mechanism (in ZooKeeper).
  def remove_node_from_local_and_zookeeper(ip)
    # First, remove our local copy
    index_to_remove = nil
    @state_change_lock.synchronize {
      @nodes.each_index { |i|
        if @nodes[i].private_ip == ip
          index_to_remove = i
          break
        end
      }
      @nodes.delete(@nodes[index_to_remove])
    }

    # Then remove the remote copy
    begin
      ZKInterface.remove_node_information(ip)
      @last_updated = ZKInterface.remove_ip_from_ip_list(ip)
    rescue FailedZooKeeperOperationException => e
      Djinn.log_warn("(remove_node_from_local_and_zookeeper) issues " \
        "talking to zookeeper with #{e.message}.")
    end
  end

  def wait_for_data
    loop {
      break if got_all_data
      if @kill_sig_received
        Djinn.log_fatal("Received kill signal, aborting startup")
        HelperFunctions.log_and_crash("Received kill signal, aborting startup")
      else
        Djinn.log_info("Waiting for data from the load balancer or cmdline tools")
        Kernel.sleep(SMALL_WAIT)
      end
    }

  end

  def parse_options
    keypath = @options['keyname'] + ".key"
    Djinn.log_debug("Keypath is #{keypath}, keyname is #{@options['keyname']}")
    my_key_dir = "#{APPSCALE_CONFIG_DIR}/keys/#{my_node.cloud}"
    my_key_loc = "#{my_key_dir}/#{keypath}"
    Djinn.log_debug("Creating directory #{my_key_dir} for my ssh key #{my_key_loc}")
    FileUtils.mkdir_p(my_key_dir)
    Djinn.log_run("chmod 600 #{APPSCALE_CONFIG_DIR}/ssh.key")
    Djinn.log_run("cp -p #{APPSCALE_CONFIG_DIR}/ssh.key #{my_key_loc}")

    # AWS and Euca need some evironmental variables.
    if ["ec2", "euca"].include?(@options['infrastructure'])
      ENV['EC2_ACCESS_KEY'] = @options['ec2_access_key']
      ENV['EC2_SECRET_KEY'] = @options['ec2_secret_key']
      ENV['EC2_URL'] = @options['ec2_url']
    end
  end

  def got_all_data
    Djinn.log_debug("[got_all_data]: checking nodes.")
    return false if @nodes == []
    Djinn.log_debug("[got_all_data]: checking options.")
    return false if @options == {}
    Djinn.log_debug("[got_all_data]: done.")
    return true
  end

  # Searches through @nodes to try to find out which node is ours. Strictly
  # speaking, we assume that our node is identifiable by private IP, but
  # we also check our public IPs (for AWS and GCE) in case the user got it
  # wrong.
  def find_me_in_locations
    @my_index = nil
    all_local_ips = HelperFunctions.get_all_local_ips
    Djinn.log_debug("Searching for a node with any of these private IPs: " \
      "#{all_local_ips.join(', ')}")
    Djinn.log_debug("All nodes are: #{@nodes.join(', ')}")

    @state_change_lock.synchronize {
      @nodes.each_with_index { |node, index|
        all_local_ips.each { |ip|
          if ip == node.private_ip
            @my_index = index
            HelperFunctions.set_local_ip(node.private_ip)
            @my_public_ip = node.public_ip
            @my_private_ip = node.private_ip
            return
          end
        }
      }
    }

    # We haven't found our ip in the nodes layout: let's try to give
    # better debugging info to the user.
    public_ip = HelperFunctions.get_public_ip_from_metadata_service
    @state_change_lock.synchronize {
      @nodes.each { |node|
        if node.private_ip == public_ip
          HelperFunctions.log_and_crash("Found my public ip (#{public_ip}) " \
            "but not my private ip in @nodes. Please correct it. @nodes=#{@nodes}")
        end
        if node.public_ip == public_ip
          HelperFunctions.log_and_crash("Found my public ip (#{public_ip}) " \
            "in @nodes but my private ip is not matching! @nodes=#{@nodes}.")
        end
      }
    }

    HelperFunctions.log_and_crash("Can't find my node in @nodes: #{@nodes}. " \
      "My local IPs are: #{all_local_ips.join(', ')}")
  end

  # Starts all of the services that this node has been assigned to run.
  # Also starts all services that all nodes run in an AppScale deployment.
  def start_stop_api_services
    @state = "Starting API Services."
    Djinn.log_info("#{@state}")

    threads = []
    threads << Thread.new {
      if my_node.is_zookeeper?
        unless is_zookeeper_running?
          configure_zookeeper(@nodes, @my_index)
          begin
            start_zookeeper(false)
          rescue FailedZooKeeperOperationException
            @state = "Couldn't start Zookeeper."
            HelperFunctions.log_and_crash(@state, WAIT_TO_CRASH)
          end
          Djinn.log_info("Done configuring zookeeper.")
        end
      else
        # Zookeeper shouldn't be running here.
        stop_zookeeper
      end
    }

    if my_node.is_shadow?
      pick_zookeeper(@zookeeper_data)
      set_custom_config
      start_log_server
    else
      stop_log_server
    end

    if my_node.is_db_master? or my_node.is_db_slave?
      db_master = nil
      @state_change_lock.synchronize {
        @nodes.each { |node|
          db_master = node.private_ip if node.jobs.include?('db_master')
        }
      }
      setup_db_config_files(db_master)

      threads << Thread.new {
        Djinn.log_info("Starting database services.")
        db_nodes = nil
        @state_change_lock.synchronize {
          db_nodes = @nodes.count{|node| node.is_db_master? or node.is_db_slave?}
        }
        needed_nodes = needed_for_quorum(db_nodes,
                                         Integer(@options['replication']))
        if my_node.is_db_master?
          start_db_master(false, needed_nodes, db_nodes)
          prime_database
        else
          start_db_slave(false, needed_nodes, db_nodes)
        end
      }
    else
      stop_db_master
      stop_db_slave
    end

    # We now wait for the essential services to go up.
    Djinn.log_info("Waiting for DB services ... ")
    threads.each { |t| t.join }

    Djinn.log_info('Ensuring necessary database tables are present')
    sleep(SMALL_WAIT) until system("#{PRIME_SCRIPT} --check > /dev/null 2>&1")

    Djinn.log_info('Ensuring data layout version is correct')
    layout_script = `which appscale-data-layout`.chomp
    unless system("#{layout_script} --db-type cassandra > /dev/null 2>&1")
      HelperFunctions.log_and_crash(
        'Unexpected data layout version. Please run "appscale upgrade".')
    end

    if my_node.is_db_master? or my_node.is_db_slave?
      # Always colocate the Datastore Server and UserAppServer (soap_server).
      @state = "Starting up SOAP Server and Datastore Server"
      start_datastore_server

      # Start the UserAppServer and wait till it's ready.
      start_soap_server
      Djinn.log_info("Done starting database services.")
    else
      stop_soap_server
      stop_datastore_server
    end

    # All nodes wait for the UserAppServer now. The call here is just to
    # ensure the UserAppServer is talking to the persistent state.
    HelperFunctions.sleep_until_port_is_open(@my_private_ip,
      UserAppClient::SSL_SERVER_PORT, USE_SSL)
    uac = UserAppClient.new(@my_private_ip, @@secret)
    begin
      uac.does_user_exist?("not-there")
    rescue FailedNodeException
      Djinn.log_debug("UserAppServer not ready yet: retrying.")
      retry
    end
    @done_initializing = true
    Djinn.log_info("UserAppServer is ready.")

    # The services below depends directly or indirectly on the UAServer to
    # be operational. So we start them after we test the UAServer.
    threads = []
    if my_node.is_db_master? or my_node.is_db_slave? or my_node.is_zookeeper?
      threads << Thread.new {
        if my_node.is_db_master? or my_node.is_db_slave?
          start_groomer_service
        end

        start_backup_service
      }
    else
      stop_groomer_service
      stop_backup_service
    end

    start_admin_server

    if my_node.is_memcache?
      threads << Thread.new {
        start_memcache
      }
    else
      stop_memcache
    end

    if my_node.is_load_balancer?
      threads << Thread.new {
        start_ejabberd
        configure_tq_routing
      }
    else
      remove_tq_endpoints
      stop_ejabberd
    end

    # The headnode needs to ensure we have the appscale user, and it needs
    # to prepare the dashboard to be started.
    if my_node.is_shadow?
      threads << Thread.new {
        create_appscale_user
        prep_app_dashboard
      }
    end

    if !my_node.is_open?
      threads << Thread.new {
        start_app_manager_server
      }
    else
      stop_app_manager_server
    end

    if my_node.is_compute?
      threads << Thread.new {
        start_blobstore_server
      }
    else
      stop_blobstore_server
    end

    if my_node.is_search?
      threads << Thread.new {
        start_search_role
      }
    else
      stop_search_role
    end

    if my_node.is_taskqueue_master?
      threads << Thread.new {
        start_taskqueue_master
      }
    elsif my_node.is_taskqueue_slave?
      threads << Thread.new {
        start_taskqueue_slave
      }
    else
      stop_taskqueue
    end

    # App Engine apps rely on the above services to be started, so
    # join all our threads here
    Djinn.log_info("Waiting for all services to finish starting up")
    threads.each { |t| t.join }
    Djinn.log_info("API services have started on this node")

    # Start Hermes with integrated stats service
    start_hermes

    # Leader node starts additional services.
    if my_node.is_shadow?
      update_node_info_cache
      TaskQueue.start_flower(@options['flower_password'])
    else
      TaskQueue.stop_flower
    end
  end

  # Creates database tables in the underlying datastore to hold information
  # about the users that interact with AppScale clouds, and about the
  # applications that AppScale hosts (including data that the apps themselves
  # read and write).
  #
  # Raises:
  #   SystemExit: If the database could not be primed for use with AppScale,
  #     after ten retries.
  def prime_database
    table = @options['table']
    prime_script = `which appscale-prime-#{table}`.chomp
    replication = Integer(@options['replication'])
    retries = 10
    Djinn.log_info('Ensuring necessary tables have been created')
    loop {
      prime_cmd = "#{prime_script} --replication #{replication} >> " \
        '/var/log/appscale/prime_db.log 2>&1'
      return if system(prime_cmd)
      retries -= 1
      Djinn.log_warn("Failed to prime database. #{retries} retries left.")

      # If this has failed 10 times in a row, it's probably a
      # "Column ID mismatch" error that seems to be caused by creating tables
      # as the cluster is settling. Running a repair may fix the issue.
      if retries == 1
        @state = 'Running a Cassandra repair.'
        Djinn.log_warn(@state)
        system("#{NODETOOL} repair")
      end

      break if retries.zero?
      Kernel.sleep(SMALL_WAIT)
    }

    @state = "Failed to prime #{table}."
    HelperFunctions.log_and_crash(@state, WAIT_TO_CRASH)
  end

  def start_backup_service
    BackupRecoveryService.start
  end

  def start_blobstore_server
    # Each node uses the active load balancer to access the Datastore.
    BlobServer.start(get_load_balancer.private_ip, DatastoreServer::PROXY_PORT)
    return true
  end

  def start_search_role
    verbose = @options['verbose'].downcase == "true"
    Search.start_master(false, verbose)
  end

  def stop_search_role
    Search.stop
  end

  def start_taskqueue_master
    verbose = @options['verbose'].downcase == "true"
    TaskQueue.start_master(false, verbose)
    return true
  end


  def stop_taskqueue
    TaskQueue.stop
  end

  def start_taskqueue_slave
    # All slaves connect to the master to start
    master_ip = nil
    @state_change_lock.synchronize {
      @nodes.each { |node|
        master_ip = node.private_ip if node.is_taskqueue_master?
      }
    }

    verbose = @options['verbose'].downcase == "true"
    TaskQueue.start_slave(master_ip, false, verbose)
    return true
  end

  # Starts the application manager which is a SOAP service in charge of
  # starting and stopping applications.
  def start_app_manager_server
    @state = "Starting up AppManager"
    app_manager_script = "#{APPSCALE_HOME}/AppManager/app_manager_server.py"
    start_cmd = "#{PYTHON27} #{app_manager_script}"
    MonitInterface.start(:appmanagerserver, start_cmd)
  end

  # Starts the Hermes service on this node.
  def start_hermes
    @state = "Starting Hermes"
    Djinn.log_info("Starting Hermes service.")
    HermesService.start(@options['verbose'].downcase == 'true')
    if my_node.is_shadow?
      nginx_port = 17_441
      service_port = 4_378
      Nginx.add_service_location(
        'appscale-administration', my_node.private_ip,
        service_port, nginx_port, '/stats/cluster/')
    end
    Djinn.log_info("Done starting Hermes service.")
  end

  def stop_hermes
    HermesService.stop
  end

  # Starts the groomer service on this node. The groomer cleans the datastore of deleted
  # items and removes old logs.
  def start_groomer_service
    @state = "Starting Groomer Service"
    Djinn.log_info("Starting groomer service.")
    GroomerService.start
    Djinn.log_info("Done starting groomer service.")
  end

  def start_soap_server
    db_master_ip = nil
    @state_change_lock.synchronize {
      @nodes.each { |node|
        db_master_ip = node.private_ip if node.is_db_master?
      }
    }
    HelperFunctions.log_and_crash("db master ip was nil") if db_master_ip.nil?

    db_local_ip = my_node.private_ip

    table = @options['table']

    env_vars = {}

    env_vars['APPSCALE_HOME'] = APPSCALE_HOME
    env_vars['MASTER_IP'] = db_master_ip
    env_vars['LOCAL_DB_IP'] = db_local_ip

    if table == "simpledb"
      env_vars['SIMPLEDB_ACCESS_KEY'] = @options['SIMPLEDB_ACCESS_KEY']
      env_vars['SIMPLEDB_SECRET_KEY'] = @options['SIMPLEDB_SECRET_KEY']
    end

    soap_script = `which appscale-uaserver`.chomp
    start_cmd = "#{soap_script} -t #{table}"
    MonitInterface.start(:uaserver, start_cmd, nil, env_vars)
  end

  def start_datastore_server
    db_master_ip = nil
    db_proxy = nil
    verbose = @options['verbose'].downcase == 'true'
    @state_change_lock.synchronize {
      @nodes.each { |node|
        db_master_ip = node.private_ip if node.is_db_master?
        db_proxy = node.private_ip if node.is_load_balancer?
      }
    }
    HelperFunctions.log_and_crash("db master ip was nil") if db_master_ip.nil?
    HelperFunctions.log_and_crash("db proxy ip was nil") if db_proxy.nil?

    table = @options['table']
    DatastoreServer.start(db_master_ip, my_node.private_ip, table, verbose)

    # Let's wait for at least one datastore server to be active.
    HelperFunctions.sleep_until_port_is_open(db_proxy, DatastoreServer::PROXY_PORT)
  end

  # Starts the Log Server service on this machine
  def start_log_server
    log_server_pid = '/var/run/appscale/log_service.pid'
    log_server_file = '/var/log/appscale/log_service.log'
    twistd = `which twistd`.chomp
    env = `which env`.chomp
    bash = `which bash`.chomp

    env_vars = {
      'APPSCALE_HOME' => APPSCALE_HOME,
      'PYTHONPATH' => "#{APPSCALE_HOME}/LogService/"
    }
    start_cmd = [env, env_vars.map{ |k, v| "#{k}=#{v}" }.join(' '),
                 twistd,
                 '--pidfile', log_server_pid,
                 '--logfile', log_server_file,
                 'appscale-logserver'].join(' ')
    stop_cmd = "#{bash} -c 'kill $(cat #{log_server_pid})'"

    MonitInterface.start_daemon(:log_service, start_cmd, stop_cmd,
                                log_server_pid)
    Djinn.log_info("Started Log Server successfully!")
  end

  def stop_log_server
    Djinn.log_info("Stopping Log Server")
    MonitInterface.stop(:log_service)
  end

  # Stops the Backup/Recovery service.
  def stop_backup_service
    BackupRecoveryService.stop
  end

  # Stops the blobstore server.
  def stop_blobstore_server
    BlobServer.stop
  end

  # Stops the User/Apps soap server.
  def stop_soap_server
    MonitInterface.stop(:uaserver)
  end

  # Stops the AppManager service
  def stop_app_manager_server
    MonitInterface.stop(:appmanagerserver)
  end

  # Stops the groomer service.
  def stop_groomer_service
    Djinn.log_info("Stopping groomer service.")
    GroomerService.stop
    Djinn.log_info("Done stopping groomer service.")
  end

  # Stops the datastore server.
  def stop_datastore_server
    DatastoreServer.stop
  end

  def is_hybrid_cloud?
    if @options['infrastructure'].nil?
      false
    else
      @options['infrastructure'] == "hybrid"
    end
  end

  def is_cloud?
    return ['ec2', 'euca', 'gce', 'azure'].include?(@options['infrastructure'])
  end

  def restore_from_db?
    @options['restore_from_tar'] || @options['restore_from_ebs']
  end

  def build_taskqueue
    Djinn.log_info('Building uncommitted taskqueue changes')
    extras = TaskQueue::OPTIONAL_FEATURES.join(',')
    unless system('pip install --upgrade --no-deps ' \
                  "#{APPSCALE_HOME}/AppTaskQueue[#{extras}] > /dev/null 2>&1")
      Djinn.log_error('Unable to build taskqueue (install failed).')
      return
    end
    unless system('pip install ' \
                  "#{APPSCALE_HOME}/AppTaskQueue[#{extras}] > /dev/null 2>&1")
      Djinn.log_error('Unable to build taskqueue (install dependencies failed).')
      return
    end
    Djinn.log_info('Finished building taskqueue.')
  end

  def build_datastore
    Djinn.log_info('Building uncommitted datastore changes')
    unless system('pip install --upgrade --no-deps ' \
                  "#{APPSCALE_HOME}/AppDB > /dev/null 2>&1")
      Djinn.log_error('Unable to build datastore (install failed).')
      return
    end
    unless system("pip install #{APPSCALE_HOME}/AppDB > /dev/null 2>&1")
      Djinn.log_error('Unable to build datastore (install dependencies failed).')
      return
    end
    Djinn.log_info('Finished building datastore.')
  end

  def build_common
    Djinn.log_info('Building uncommitted common changes')
    unless system('pip install --upgrade --no-deps ' \
                  "#{APPSCALE_HOME}/common > /dev/null 2>&1")
      Djinn.log_error('Unable to build common (install failed).')
      return
    end
    unless system("pip install #{APPSCALE_HOME}/common > /dev/null 2>&1")
      Djinn.log_error('Unable to build common (install dependencies failed).')
      return
    end
    Djinn.log_info('Finished building common.')
  end

  def build_admin_server
    Djinn.log_info('Building uncommitted AdminServer changes')
    unless system('pip install --upgrade --no-deps ' \
                  "#{APPSCALE_HOME}/AdminServer > /dev/null 2>&1")
      Djinn.log_error('Unable to build AdminServer (install failed).')
      return
    end
    unless system("pip install #{APPSCALE_HOME}/AdminServer > /dev/null 2>&1")
      Djinn.log_error('Unable to build AdminServer (install dependencies failed).')
      return
    end
    Djinn.log_info('Finished building AdminServer.')
  end

  def build_java_appserver
    Djinn.log_info('Building uncommitted Java AppServer changes')

    # Cache package if it doesn't exist.
    java_sdk_archive = 'appengine-java-sdk-1.8.4.zip'
    local_archive = "#{APPSCALE_CACHE_DIR}/#{java_sdk_archive}"
    unless File.file?(local_archive)
      Net::HTTP.start(PACKAGE_MIRROR_DOMAIN) do |http|
        resp = http.get("#{PACKAGE_MIRROR_PATH}/#{java_sdk_archive}")
        open(local_archive, 'wb') do |file|
          file.write(resp.body)
        end
      end
    end

    java_server = "#{APPSCALE_HOME}/AppServer_Java"
    unzip = "unzip -o #{local_archive} -d #{java_server} > /dev/null 2>&1"
    install = "ant -f #{java_server}/build.xml install > /dev/null 2>&1"
    clean = "ant -f #{java_server}/build.xml clean-build > /dev/null 2>&1"
    if system(unzip) && system(install) && system(clean)
      Djinn.log_info('Finished building Java AppServer')
    else
      Djinn.log_error('Unable to build Java AppServer')
    end
  end

  # Run a build on modified directories so that changes will take effect.
  def build_uncommitted_changes
    status = `git -C #{APPSCALE_HOME} status`
    build_admin_server if status.include?('AdminServer')
    build_taskqueue if status.include?('AppTaskQueue')
    build_datastore if status.include?('AppDB')
    build_common if status.include?('common')
    build_java_appserver if status.include?('AppServer_Java')
  end

  def configure_ejabberd_cert
    # Update APPSCALE_CONFIG_DIR/ejabberd.pem with private key and cert from
    # deployment.
    cert_loc = "#{APPSCALE_CONFIG_DIR}/certs/mycert.pem"
    key_loc = "#{APPSCALE_CONFIG_DIR}/certs/mykey.pem"
    File.open("#{APPSCALE_CONFIG_DIR}/ejabberd.pem", 'w') do |ejabberd_cert|
      File.open("#{cert_loc}", 'r') do |cert|
        ejabberd_cert.write(cert.read)
      end
      File.open("#{key_loc}", 'r') do |key|
        ejabberd_cert.write(key.read)
      end
    end
  end

  def initialize_nodes_in_parallel(node_info)
    threads = []
    node_info.each { |slave|
      next if slave.private_ip == my_node.private_ip
      threads << Thread.new {
        initialize_node(slave)
      }
    }

    threads.each { |t| t.join }
    Djinn.log_info("Done initializing nodes.")
  end

  def initialize_node(node)
    copy_encryption_keys(node)
    validate_image(node)
    rsync_files(node)
    run_user_commands(node)
    start_appcontroller(node)
  end

  def validate_image(node)
    ip = node.private_ip
    key = node.ssh_key
    HelperFunctions.ensure_image_is_appscale(ip, key)
    HelperFunctions.ensure_version_is_supported(ip, key)
    HelperFunctions.ensure_db_is_supported(ip, @options['table'], key)
  end

  def copy_encryption_keys(dest_node)
    ip = dest_node.private_ip
    Djinn.log_info("Copying SSH keys to node at IP address #{ip}")
    ssh_key = dest_node.ssh_key
    HelperFunctions.sleep_until_port_is_open(ip, SSH_PORT)

    # Ensure we don't have an old host key for this host.
    Djinn.log_run("ssh-keygen -R #{ip}")
    Djinn.log_run("ssh-keygen -R #{dest_node.public_ip}")

    # Get the username to use for ssh (depends on environments).
    if ["ec2", "euca"].include?(@options['infrastructure'])
      # Add deployment key to remote instance's authorized_keys.
      user_name = "ubuntu"
      enable_root_login(ip, ssh_key, user_name)
    elsif @options['infrastructure'] == "gce"
      # Since GCE v1beta15, SSH keys don't immediately get injected to newly
      # spawned VMs. It takes around 30 seconds, so sleep a bit longer to be
      # sure.
      Djinn.log_debug("Waiting for SSH keys to get injected to #{ip}.")
      Kernel.sleep(60)

      enable_root_login(ip, ssh_key, 'ubuntu')

    elsif @options['infrastructure'] == 'azure'
      user_name = 'azureuser'
      enable_root_login(ip, ssh_key, user_name)
    end

    Kernel.sleep(SMALL_WAIT)

    secret_key_loc = "#{APPSCALE_CONFIG_DIR}/secret.key"
    cert_loc = "#{APPSCALE_CONFIG_DIR}/certs/mycert.pem"
    key_loc = "#{APPSCALE_CONFIG_DIR}/certs/mykey.pem"
    ejabberd_cert_loc = "#{APPSCALE_CONFIG_DIR}/ejabberd.pem"

    HelperFunctions.scp_file(secret_key_loc, secret_key_loc, ip, ssh_key)
    HelperFunctions.scp_file(cert_loc, cert_loc, ip, ssh_key)
    HelperFunctions.scp_file(key_loc, key_loc, ip, ssh_key)
    HelperFunctions.scp_file(ejabberd_cert_loc, ejabberd_cert_loc, ip, ssh_key)

    cloud_keys_dir = File.expand_path("#{APPSCALE_CONFIG_DIR}/keys/cloud1")
    make_dir = "mkdir -p #{cloud_keys_dir}"

    HelperFunctions.run_remote_command(ip, make_dir, ssh_key, NO_OUTPUT)
    HelperFunctions.scp_file(ssh_key, "#{APPSCALE_CONFIG_DIR}/ssh.key", ip, ssh_key)

    # Finally, on GCE, we need to copy over the user's credentials, in case
    # nodes need to attach persistent disks.
    return if @options['infrastructure'] != "gce"

    client_secrets = "#{APPSCALE_CONFIG_DIR}/client_secrets.json"
    gce_oauth = "#{APPSCALE_CONFIG_DIR}/oauth2.dat"

    if File.exists?(client_secrets)
      HelperFunctions.scp_file(client_secrets, client_secrets, ip, ssh_key)
    end

    if File.exists?(gce_oauth)
      HelperFunctions.scp_file(gce_oauth, gce_oauth, ip, ssh_key)
    end
  end

  # Logs into the named host and alters its ssh configuration to enable the
  # root user to directly log in.
  def enable_root_login(ip, ssh_key, user_name)
    options = '-o StrictHostkeyChecking=no -o NumberOfPasswordPrompts=0'
    backup_keys = 'sudo cp -p /root/.ssh/authorized_keys ' \
        '/root/.ssh/authorized_keys.old'
    Djinn.log_run("ssh -i #{ssh_key} #{options} 2>&1 #{user_name}@#{ip} " \
                      "'#{backup_keys}'")

    merge_keys = 'sudo sed -n ' \
        '"/Please login/d; w/root/.ssh/authorized_keys" ' \
        "~#{user_name}/.ssh/authorized_keys /root/.ssh/authorized_keys.old"
    Djinn.log_run("ssh -i #{ssh_key} #{options} 2>&1 #{user_name}@#{ip} " \
                      "'#{merge_keys}'")
  end

  def rsync_files(dest_node)
    # Get the keys and address of the destination node.
    ssh_key = dest_node.ssh_key
    ip = dest_node.private_ip
    options = "-e 'ssh -i #{ssh_key}' -a --filter '- *.pyc'"

    ["#{APPSCALE_HOME}/AdminServer", "#{APPSCALE_HOME}/AppDB",
     "#{APPSCALE_HOME}/AppManager", "#{APPSCALE_HOME}/AppTaskQueue",
     "#{APPSCALE_HOME}/AppController", "#{APPSCALE_HOME}/common",
     "#{APPSCALE_HOME}/InfrastructureManager", "#{APPSCALE_HOME}/AppDashboard",
     "#{APPSCALE_HOME}/scripts", "#{APPSCALE_HOME}/AppServer",
     "#{APPSCALE_HOME}/AppServer_Java", "#{APPSCALE_HOME}/XMPPReceiver",
     "#{APPSCALE_HOME}/LogService"].each { |dir|
      if system("rsync #{options} #{dir}/* root@#{ip}:#{dir}") != true
        Djinn.log_warn("Rsync of #{dir} to #{ip} failed!")
      end
    }

    if dest_node.is_compute?
      locations_json = "#{APPSCALE_CONFIG_DIR}/locations-#{@options['keyname']}.json"
      loop {
        break if File.exists?(locations_json)
        Djinn.log_warn("Locations JSON file does not exist on head node yet, #{dest_node.private_ip} is waiting ")
        Kernel.sleep(SMALL_WAIT)
      }
      Djinn.log_info("Copying locations.json to #{dest_node.private_ip}")
      HelperFunctions.shell("rsync #{options} #{locations_json} root@#{ip}:#{locations_json}")
    end
  end

  # Writes locations (IP addresses) for the various nodes fulfilling
  # specific roles, in the local filesystems. These files will be updated
  # as the deployment adds or removes nodes.
  def write_locations
    all_ips = []
    load_balancer_ips = []
    login_ip = @options['login']
    master_ips = []
    memcache_ips = []
    search_ips = []
    slave_ips = []
    taskqueue_ips = []
    my_public = my_node.public_ip
    my_private = my_node.private_ip

    # Populate the appropriate list.
    num_of_nodes = 0
    @state_change_lock.synchronize {
      num_of_nodes = @nodes.length.to_s
      @nodes.each { |node|
        all_ips << node.private_ip
        load_balancer_ips << node.private_ip if node.is_load_balancer?
        master_ips << node.private_ip if node.is_db_master?
        memcache_ips << node.private_ip if node.is_memcache?
        search_ips << node.private_ip if node.is_search?
        slave_ips << node.private_ip if node.is_db_slave?
        taskqueue_ips << node.private_ip if node.is_taskqueue_master? ||
          node.is_taskqueue_slave?
      }
    }
    slave_ips << master_ips[0] if slave_ips.empty?

    # Turn the arrays into string.
    all_ips_content = all_ips.join("\n") + "\n"
    memcache_content = memcache_ips.join("\n") + "\n"
    load_balancer_content = load_balancer_ips.join("\n") + "\n"
    taskqueue_content = taskqueue_ips.join("\n") + "\n"
    login_content = login_ip + "\n"
    master_content = master_ips.join("\n") + "\n"
    search_content = search_ips.join("\n") + "\n"
    slaves_content = slave_ips.join("\n") + "\n"

    new_content = all_ips_content + login_content + load_balancer_content +
      master_content + memcache_content + my_public + my_private +
      num_of_nodes + taskqueue_content + search_content + slaves_content

    # If nothing changed since last time we wrote locations file(s), skip it.
    if new_content != @locations_content
      @locations_content = new_content

      # For the taskqueue, let's shuffle the entries, and then put
      # ourselves as first option, if we are a taskqueue node.
      taskqueue_ips.shuffle!
      if my_node.is_taskqueue_master? || my_node.is_taskqueue_slave?
        taskqueue_ips.delete(my_private)
        taskqueue_ips.unshift(my_private)
      end
      taskqueue_content = taskqueue_ips.join("\n") + "\n"

      head_node_private_ip = get_shadow.private_ip
      HelperFunctions.write_file("#{APPSCALE_CONFIG_DIR}/head_node_private_ip",
                                 "#{head_node_private_ip}\n")

      Djinn.log_info("All private IPs: #{all_ips}.")
      HelperFunctions.write_file("#{APPSCALE_CONFIG_DIR}/all_ips", all_ips_content)

      Djinn.log_info("Load balancer location(s): #{load_balancer_ips}.")
      load_balancer_file = "#{APPSCALE_CONFIG_DIR}/load_balancer_ips"
      HelperFunctions.write_file(load_balancer_file, load_balancer_content)

      Djinn.log_info("Deployment public name/IP: #{login_ip}.")
      login_file = "#{APPSCALE_CONFIG_DIR}/login_ip"
      HelperFunctions.write_file(login_file, login_content)

      Djinn.log_info("Memcache locations: #{memcache_ips}.")
      memcache_file = "#{APPSCALE_CONFIG_DIR}/memcache_ips"
      HelperFunctions.write_file(memcache_file, memcache_content)

      Djinn.log_info("Taskqueue locations: #{taskqueue_ips}.")
      HelperFunctions.write_file(TASKQUEUE_FILE,  taskqueue_content)

      Djinn.log_info("Database master is at #{master_ips}, slaves are at #{slave_ips}.")
      HelperFunctions.write_file("#{APPSCALE_CONFIG_DIR}/masters", "#{master_content}")

      unless slaves_content.chomp.empty?
        HelperFunctions.write_file("#{APPSCALE_CONFIG_DIR}/slaves",
                                   slaves_content)
      end

      Djinn.log_info("My public IP is #{my_public}, and my private is #{my_private}.")
      HelperFunctions.write_file("#{APPSCALE_CONFIG_DIR}/my_public_ip", "#{my_public}")
      HelperFunctions.write_file("#{APPSCALE_CONFIG_DIR}/my_private_ip", "#{my_private}")

      Djinn.log_info("Writing num_of_nodes as #{num_of_nodes}.")
      HelperFunctions.write_file("#{APPSCALE_CONFIG_DIR}/num_of_nodes", "#{num_of_nodes}\n")

      Djinn.log_info("Search service locations: #{search_ips}.")
      unless search_content.chomp.empty?
        HelperFunctions.write_file(Search::SEARCH_LOCATION_FILE,
                                   search_content)
      end
    end
  end

  # Updates files on this machine with information about our hostname
  # and a mapping of where other machines are located.
  def update_hosts_info
    # If we are running in Docker, don't try to set the hostname.
    if system("grep docker /proc/1/cgroup > /dev/null")
      return
    end

    all_nodes = ''
    @state_change_lock.synchronize {
      @nodes.each_with_index { |node, index|
        all_nodes << "#{node.private_ip} appscale-image#{index}\n"
      }
    }

    new_etc_hosts = <<HOSTS
127.0.0.1 localhost.localdomain localhost
127.0.1.1 localhost
::1     ip6-localhost ip6-loopback
fe00::0 ip6-localnet
ff00::0 ip6-mcastprefix
ff02::1 ip6-allnodes
ff02::2 ip6-allrouters
ff02::3 ip6-allhosts
#{all_nodes}
HOSTS

    etc_hosts = "/etc/hosts"
    File.open(etc_hosts, "w+") { |file| file.write(new_etc_hosts) }

    etc_hostname = "/etc/hostname"
    my_hostname = "appscale-image#{@my_index}"
    File.open(etc_hostname, "w+") { |file| file.write(my_hostname) }

    Djinn.log_run("/bin/hostname #{my_hostname}")
  end

  # Writes new nginx and haproxy configuration files for the App Engine
  # applications hosted in this deployment. Callers should invoke this
  # method whenever there is a change in the number of machines hosting
  # App Engine apps.
  def regenerate_routing_config
    Djinn.log_debug("Regenerating nginx and haproxy config files for apps.")
    my_public = my_node.public_ip
    my_private = my_node.private_ip
    login_ip = @options['login']

    @versions_loaded.each { |version_key|
      project_id, service_id, version_id = version_key.split(
        VERSION_PATH_SEPARATOR)
      begin
        version_details = ZKInterface.get_version_details(
          project_id, service_id, version_id)
      rescue VersionNotFound
        Djinn.log_debug("Removing routing for #{version_key} since it " \
                        "should not be running.")
        Nginx.remove_version(version_key)
        if service_id == DEFAULT_SERVICE && version_id == DEFAULT_VERSION
          CronHelper.clear_app_crontab(project_id)
        end
        HAProxy.remove_version(version_key)
        next
      end

      http_port = version_details['appscaleExtensions']['httpPort']
      https_port = version_details['appscaleExtensions']['httpsPort']
      proxy_port = version_details['appscaleExtensions']['haproxyPort']
      app_language = version_details['runtime']

      # Check that we have the application information needed to
      # regenerate the routing configuration.
      appservers = []
      unless @app_info_map[version_key].nil? ||
          @app_info_map[version_key]['appservers'].nil?
        Djinn.log_debug(
          "Regenerating nginx config for #{version_key} on http port " \
          "#{http_port}, https port #{https_port}, and haproxy port " \
          "#{proxy_port}.")

        # Let's see if we already have any AppServers running for this
        # application. We count also the ones we need to terminate.
        @app_info_map[version_key]['appservers'].each { |location|
          _, port = location.split(":")
          next if Integer(port) < 0
          appservers << location
        }
      end

      if appservers.empty?
        # If no AppServer is running, we clear the routing and the crons.
        Djinn.log_debug(
          "Removing routing for #{version_key} since no AppServer is running.")
        Nginx.remove_version(version_key)
        if service_id == DEFAULT_SERVICE && version_id == DEFAULT_VERSION
          CronHelper.clear_app_crontab(project_id)
        end
        HAProxy.remove_version(version_key)
      else
        begin
          # Make sure we have the latest revision.
          revision_key = [version_key,
            version_details['revision'].to_s].join(VERSION_PATH_SEPARATOR)
          fetch_revision(revision_key)

          # And grab the application static data.
          static_handlers = HelperFunctions.parse_static_data(
            version_key, false)
        rescue => except
          except_trace = except.backtrace.join("\n")
          Djinn.log_debug("regenerate_routing_config: parse_static_data " \
            "exception from #{version_key}: #{except_trace}.")
          # This specific exception may be a JSON parse error.
          error_msg = "ERROR: Unable to parse app.yaml file for " \
                      "#{version_key}. Exception of #{except.class} with " \
                      "message #{except.message}"
          place_error_app(version_key, error_msg)
          static_handlers = []
        end

        # Reload haproxy first, to ensure we have the backend ready when
        # nginx routing is enabled.
        unless HAProxy.update_version_config(my_private, version_key,
                                             proxy_port, appservers)
          Djinn.log_warn("No AppServer in haproxy for #{version_key}.")
          next
        end

        Nginx.write_fullproxy_version_config(
          version_key, http_port, https_port, my_public, my_private,
          proxy_port, static_handlers, login_ip, app_language)
      end
    }
    Djinn.log_debug("Done updating nginx and haproxy config files.")
  end

  def my_node
    if @my_index.nil?
      find_me_in_locations
    end

    if @my_index.nil?
      Djinn.log_debug("My index is nil - is nodes nil? #{@nodes.nil?}")
      if @nodes.nil?
        Djinn.log_debug("My nodes is nil also, timing error? race condition?")
      else
        HelperFunctions.log_and_crash("Couldn't find our position in #{@nodes}")
      end
    end

    return @nodes[@my_index]
  end

  # If we are in cloud mode, we should mount any volume containing our
  # local state.
  def mount_persistent_storage
    # If we don't have any disk to attach, we are done.
    unless my_node.disk
      Djinn.log_run("mkdir -p #{PERSISTENT_MOUNT_POINT}/apps")
      return
    end

    imc = InfrastructureManagerClient.new(@@secret)
    begin
      device_name = imc.attach_disk(@options, my_node.disk, my_node.instance_id)
    rescue FailedNodeException
      Djinn.log_warn("Failed to talk to InfrastructureManager while attaching disk")
      # TODO: this logic (and the following) to retry forever is not
      # healhy.
      Kernel.sleep(SMALL_WAIT)
      retry
    end
    loop {
      if File.exists?(device_name)
        Djinn.log_info("Device #{device_name} exists - mounting it.")
        break
      else
        Djinn.log_info("Device #{device_name} does not exist - waiting for " \
          "it to exist.")
        Kernel.sleep(SMALL_WAIT)
      end
    }
    Djinn.log_run("mkdir -p #{PERSISTENT_MOUNT_POINT}")

    # Check if the device is already mounted (for example we restarted the
    # AppController).
    if system("mount | grep -E '^#{device_name} '  > /dev/null 2>&1")
      Djinn.log_info("Device #{device_name} is already mounted.")
      return
    end

    # We need to mount and possibly format the disk.
    mount_output = Djinn.log_run("mount -t ext4 #{device_name} " \
      "#{PERSISTENT_MOUNT_POINT} 2>&1")
    if mount_output.empty?
      Djinn.log_info("Mounted persistent disk #{device_name}, without " \
        "needing to format it.")
    else
      Djinn.log_info("Formatting persistent disk #{device_name}.")
      Djinn.log_run("mkfs.ext4 -F #{device_name}")
      Djinn.log_info("Mounting persistent disk #{device_name}.")
      Djinn.log_run("mount -t ext4 #{device_name} #{PERSISTENT_MOUNT_POINT}" \
        " 2>&1")
    end

    Djinn.log_run("mkdir -p #{PERSISTENT_MOUNT_POINT}/apps")

    # Finally, RabbitMQ expects data to be present at /var/lib/rabbitmq.
    # Make sure there is data present there and that it points to our
    # persistent disk.
    if File.directory?("#{PERSISTENT_MOUNT_POINT}/rabbitmq")
      Djinn.log_run("rm -rf /var/lib/rabbitmq")
    else
      Djinn.log_run("mv /var/lib/rabbitmq #{PERSISTENT_MOUNT_POINT}")
    end
    Djinn.log_run("ln -s #{PERSISTENT_MOUNT_POINT}/rabbitmq /var/lib/rabbitmq")
    return
  end

  # This function performs basic setup ahead of starting the API services.
  def initialize_server
    HAProxy.initialize_config(@options['lb_connect_timeout'])
    Djinn.log_info("HAProxy configured.")

    if not Nginx.is_running?
      Nginx.initialize_config
      Nginx.start
      Djinn.log_info("Nginx configured and started.")
    else
      Djinn.log_info("Nginx already configured and running.")
    end

    # As per trusty's version of haproxy, we need to have a listening
    # socket for the daemon to start: we do use the uaserver to configured
    # a default route.
    configure_uaserver

    # HAProxy must be running so that the UAServer can be accessed.
    if HAProxy.valid_config?(HAProxy::SERVICES_MAIN_FILE) &&
        !MonitInterface.is_running?(:service_haproxy)
      HAProxy.services_start
    end

    # Volume is mounted, let's finish the configuration of static files.
    if my_node.is_shadow? and not my_node.is_compute?
      write_app_logrotate
      Djinn.log_info("Copying logrotate script for centralized app logs")
    end

    if my_node.is_load_balancer?
      configure_db_haproxy
      Djinn.log_info("DB HAProxy configured")

      # Make HAProxy instance stats accessible after a reboot.
      if HAProxy.valid_config?(HAProxy::MAIN_CONFIG_FILE) &&
          !MonitInterface.is_running?(:apps_haproxy)
        HAProxy.apps_start
      end
    end

    write_locations

    update_hosts_info
    if FIREWALL_IS_ON
      Djinn.log_run("bash #{APPSCALE_HOME}/firewall.conf")
    end
    write_zookeeper_locations
  end

  # Sets up logrotate for this node's centralized app logs.
  # This method is called only when the compute role does not run
  # on the head node.
  def write_app_logrotate
    template_dir = File.join(File.dirname(__FILE__),
                             "../common/appscale/common/templates")
    FileUtils.cp("#{template_dir}/#{APPSCALE_APP_LOGROTATE}",
      "#{LOGROTATE_DIR}/appscale-app")
  end

  # Runs any commands provided by the user in their AppScalefile on the given
  # machine.
  #
  # Args:
  # - node: A DjinnJobData that represents the machine where the given commands
  #   should be executed.
  def run_user_commands(node)
    if @options['user_commands'].class == String
      begin
        commands = JSON.load(@options['user_commands'])
      rescue JSON::ParserError
        commands = @options['user_commands']
      end

      if commands.class == String
        commands = [commands]
      end
    else
      commands = []
    end
    Djinn.log_debug("commands are #{commands}, of class #{commands.class.name}")

    if commands.empty?
      Djinn.log_debug("No user-provided commands were given.")
      return
    end

    ip = node.private_ip
    ssh_key = node.ssh_key
    commands.each { |command|
      HelperFunctions.run_remote_command_without_output(ip, command, ssh_key)
    }
  end

  def set_appcontroller_monit
    Djinn.log_debug("Configuring AppController monit.")
    service = `which service`.chomp
    start_cmd = "#{service} appscale-controller start"
    stop_cmd = "#{service} appscale-controller stop"
    pidfile = '/var/run/appscale/controller.pid'

    # Let's make sure we don't have 2 jobs monitoring the controller.
    FileUtils.rm_rf("/etc/monit/conf.d/controller-17443.cfg")

    begin
      MonitInterface.start_daemon(:controller, start_cmd, stop_cmd, pidfile)
    rescue
      Djinn.log_warn("Failed to set local AppController monit: retrying.")
      retry
    end
  end

  def start_appcontroller(node)
    ip = node.private_ip

    # Start the AppController on the remote machine.
    remote_cmd = "/usr/sbin/service appscale-controller start"
    tries = RETRIES
    begin
      result = HelperFunctions.run_remote_command(ip, remote_cmd, node.ssh_key, true)
    rescue => except
      backtrace = except.backtrace.join("\n")
      remote_start_msg = "[remote_start] Unforeseen exception when " + \
        "talking to #{ip}: #{except}\nBacktrace: #{backtrace}"
      tries -= 1
      if tries > 0
        Djinn.log_warn(remote_start_msg)
        retry
      else
        @state = remote_start_msg
        HelperFunctions.log_and_crash(@state, WAIT_TO_CRASH)
      end
    end
    Djinn.log_info("Starting AppController for #{ip} returned #{result}.")

    # If the node is already initialized, it may belong to another
    # deployment: stop the initialization process.
    acc = AppControllerClient.new(ip, @@secret)
    tries = RETRIES
    begin
      if acc.is_done_initializing?
        Djinn.log_warn("The node at #{ip} was already initialized!")
        return
      end
    rescue FailedNodeException => except
      tries -= 1
      if tries > 0
        Djinn.log_debug("AppController at #{ip} not responding yet: retrying.")
        retry
      else
        @state = "Couldn't talk to AppController at #{ip} for #{except.message}."
        HelperFunctions.log_and_crash(@state, WAIT_TO_CRASH)
      end
    end
    Djinn.log_debug("Sending data to #{ip}.")

    layout = Djinn.convert_location_class_to_json(@nodes)
    options = JSON.dump(@options)
    begin
      result = acc.set_parameters(layout, options)
    rescue FailedNodeException => e
      @state = "Couldn't set parameters on node at #{ip} for #{e.message}."
      HelperFunctions.log_and_crash(@state, WAIT_TO_CRASH)
    end
    Djinn.log_info("Parameters set on node at #{ip} returned #{result}.")
  end

  def start_admin_server
    Djinn.log_info('Starting AdminServer')
    script = `which appscale-admin`.chomp
    nginx_port = 17_441
    service_port = 17_442
    start_cmd = "#{script} -p #{service_port}"
    start_cmd << ' --verbose' if @options['verbose'].downcase == 'true'
    MonitInterface.start(:admin_server, start_cmd)
    if my_node.is_shadow?
      Nginx.add_service_location('appscale-administration', my_node.private_ip,
                                 service_port, nginx_port, '/')
    end
  end

  def start_memcache
    @state = "Starting up memcache"
    Djinn.log_info("Starting up memcache")
    port = 11211
    start_cmd = "/usr/bin/memcached -m 64 -p #{port} -u root"
    MonitInterface.start(:memcached, start_cmd)
  end

  def stop_memcache
    MonitInterface.stop(:memcached)
  end

  def start_ejabberd
    @state = "Starting up XMPP server"
    my_public = my_node.public_ip
    Djinn.log_run("rm -f /var/lib/ejabberd/*")
    Ejabberd.write_config_file(my_public)

    # Monit does not have an entry for ejabberd yet. This allows a restart
    # with the new configuration if it is already running.
    `service ejabberd stop`

    Ejabberd.start
  end

  def stop_ejabberd
    Ejabberd.stop
  end

  # Create the system user used to start and run system's applications.
  def create_appscale_user
    uac = UserAppClient.new(my_node.private_ip, @@secret)
    password = SecureRandom.base64
    begin
      result = uac.commit_new_user(APPSCALE_USER, password, "app")
      Djinn.log_info("Created/confirmed system user: (#{result})")
    rescue FailedNodeException
      Djinn.log_warn("Failed to talk to the UserAppServer while committing " \
        "the system user.")
    end
  end

  # Deploy the dashboard by making a request to the AdminServer.
  def deploy_dashboard(source_archive)
    # Allow fewer dashboard instances for small deployments.
    min_dashboards = [3, get_all_compute_nodes.length].min

    version = {:deployment => {:zip => {:sourceUrl => source_archive}},
               :id => DEFAULT_VERSION,
               :instanceClass => 'F4',
               :runtime => AppDashboard::APP_LANGUAGE,
               :threadsafe => true,
               :automaticScaling => {:minTotalInstances => min_dashboards},
               :appscaleExtensions => {
                 :httpPort => AppDashboard::LISTEN_PORT,
                 :httpsPort => AppDashboard::LISTEN_SSL_PORT
               }}
    endpoint = ['v1', 'apps', AppDashboard::APP_NAME,
                'services', DEFAULT_SERVICE, 'versions'].join('/')
    uri = URI("http://#{my_node.private_ip}:#{ADMIN_SERVER_PORT}/#{endpoint}")
    headers = {'Content-Type' => 'application/json',
               'AppScale-Secret' => @@secret,
               'AppScale-User' => APPSCALE_USER}
    request = Net::HTTP::Post.new(uri.path, headers)
    request.body = JSON.dump(version)
    loop do
      begin
        response = Net::HTTP.start(uri.hostname, uri.port) do |http|
          http.request(request)
        end
        if response.code != '200'
          HelperFunctions.log_and_crash(
            "AdminServer was unable to deploy dashboard: #{response.body}")
        end
        break
      rescue Errno::ECONNREFUSED, Errno::ETIMEDOUT => error
        Djinn.log_warn(
          "Error when deploying dashboard: #{error.message}. Trying again.")
        sleep(SMALL_WAIT)
      end
    end
  end

  # Start the AppDashboard web service which allows users to login, upload
  # and remove apps, and view the status of the AppScale deployment. Other
  # nodes will need to delete the old source since we regenerate each
  # 'up'.
  def prep_app_dashboard
    @state = "Preparing AppDashboard"
    Djinn.log_info("Preparing AppDashboard")

    my_public = my_node.public_ip
    my_private = my_node.private_ip

    source_archive = AppDashboard.prep(
      my_public, my_private, PERSISTENT_MOUNT_POINT)

    begin
      ZKInterface.get_version_details(
        AppDashboard::APP_NAME, DEFAULT_SERVICE, DEFAULT_VERSION)
      # If the version node exists, skip the AdminServer call.
      return
    rescue VersionNotFound
      self.deploy_dashboard(source_archive)
    end
  end

  # Stop the AppDashboard web service.
  def stop_app_dashboard
    Djinn.log_info("Shutting down AppDashboard")
    AppDashboard.stop
  end

  def start_shadow
    Djinn.log_info("Starting Shadow role")
  end

  def stop_shadow
    Djinn.log_info("Stopping Shadow role")
  end

  #
  # Swaps out a version with one that relays an error message to the developer.
  # It deletes the existing version source and places a templated app that
  # prints out the given error message.
  #
  # Args:
  #   version_key: Name of version to construct an error application for
  #   err_msg: A String message that will be displayed as
  #            the reason why we couldn't start their application.
  def place_error_app(version_key, err_msg)
    Djinn.log_error(
      "Placing error application for #{version_key} because of: #{err_msg}")

    project_id, service_id, version_id = version_key.split(
      VERSION_PATH_SEPARATOR)
    begin
      version_details = ZKInterface.get_version_details(
        project_id, service_id, version_id)
    rescue VersionNotFound
      # If the version does not exist, do not place an error app.
      return
    end
    language = version_details['runtime']
    revision_key = [version_key, version_details['revision'].to_s].join(
      VERSION_PATH_SEPARATOR)

    ea = ErrorApp.new(revision_key, err_msg)
    ea.generate(language)
  end


  # This function ensures that applications we are not aware of (that is
  # they are not accounted for) will be terminated and, potentially old
  # sources, will be removed.
  def check_stopped_apps
    # The running AppServers on this node must match the login node view.
    # Only one thread talking to the AppManagerServer at a time.
    if AMS_LOCK.locked?
      Djinn.log_debug("Another thread already working with AppManager.")
      return
    end

    Djinn.log_debug("Checking applications that have been stopped.")
    version_list = HelperFunctions.get_loaded_versions
    version_list.each { |version_key|
      project_id, service_id, version_id = version_key.split(
        VERSION_PATH_SEPARATOR)
      next if ZKInterface.get_versions.include?(version_key)
      next if RESERVED_APPS.include?(project_id)

      Djinn.log_info(
        "#{version_key} is no longer running: removing old states.")

      if my_node.is_load_balancer?
        if service_id == DEFAULT_SERVICE && version_id == DEFAULT_VERSION
          stop_xmpp_for_app(project_id)
        end
        Nginx.remove_version(version_key)

        # Since the removal of an app from HAProxy can cause a reset of
        # the drain flags, let's set them again.
        HAProxy.remove_version(version_key)
      end

      if my_node.is_compute?
        AMS_LOCK.synchronize {
          Djinn.log_debug("Calling AppManager to stop #{version_key}.")
          app_manager = AppManagerClient.new(my_node.private_ip)
          begin
            app_manager.stop_app(version_key)
            Djinn.log_info("Asked AppManager to shut down #{version_key}.")
          rescue FailedNodeException => error
            Djinn.log_warn("Error stopping #{version_key}: #{error.message}")
          end
        }
      end

      if my_node.is_shadow?
        Djinn.log_info("Removing log configuration for #{version_key}.")
        FileUtils.rm_f(get_rsyslog_conf(version_key))
        HelperFunctions.shell("service rsyslog restart")
      end

      if service_id == DEFAULT_SERVICE && version_id == DEFAULT_VERSION
        CronHelper.clear_app_crontab(project_id)
      end
      Djinn.log_debug("Done cleaning up after stopped version #{version_key}.")
    }
  end


  # LoadBalancers need to do some extra work to detect when AppServers failed
  # or were terminated.
  def check_haproxy
    @versions_loaded.each{ |version_key|
      if my_node.is_shadow?
         _, failed = HAProxy.list_servers(version_key)
        failed.each{ |appserver|
          Djinn.log_warn(
            "Detected failed AppServer for #{version_key}: #{appserver}.")
          @app_info_map[version_key]['appservers'].delete(appserver)
        }
      end
    }
    regenerate_routing_config
  end

  # All nodes will compare the list of AppServers they should be running,
  # with the list of AppServers actually running, and make the necessary
  # adjustments. Effectively only login node and compute nodes will run
  # AppServers (login node runs the dashboard).
  def check_running_appservers
    # The running AppServers on this node must match the login node view.
    # Only one thread talking to the AppManagerServer at a time.
    if AMS_LOCK.locked?
      Djinn.log_debug("Another thread already working with AppManager.")
      return
    end

    # Registered instances are no longer pending.
    @app_info_map.each { |version_key, info|
      info['appservers'].each { |location|
        port = location.split(':')[1]
        @pending_appservers.delete("#{version_key}:#{port}")
      }
    }

    # If an instance has not been registered in time, allow it to be removed.
    expired_appservers = []
    @pending_appservers.each { |instance_key, start_time|
      if Time.new > start_time + START_APP_TIMEOUT
        expired_appservers << instance_key
      end
    }
    expired_appservers.each { |instance_key|
      @pending_appservers.delete(instance_key)
    }

    to_start = []
    no_appservers = []
    running_instances = []
    to_end = []
    APPS_LOCK.synchronize {
      @app_info_map.each { |version_key, info|
        # The remainder of this loop is for Compute nodes only, so we
        # need to do work only if we have AppServers.
        next unless info['appservers']

        pending_count = 0
        @pending_appservers.each { |instance_key, _|
          pending_count += 1 if instance_key.split(':')[0] == version_key
        }

        if info['appservers'].length > HelperFunctions::NUM_ENTRIES_TO_PRINT
          Djinn.log_debug("Checking #{version_key} with " \
                          "#{info['appservers'].length} AppServers.")
        else
          Djinn.log_debug(
            "Checking #{version_key} running at #{info['appservers']}.")
        end
        info['appservers'].each { |location|
          host, port = location.split(":")
          next if @my_private_ip != host

          if Integer(port) < 0
            # Start a new instance unless there is one pending.
            if pending_count > 0
              pending_count -= 1
            else
              no_appservers << version_key
            end
          elsif not MonitInterface.instance_running?(version_key, port)
            Djinn.log_warn(
              "Didn't find the AppServer for #{version_key} at port #{port}.")
            to_end << "#{version_key}:#{port}"
          else
            running_instances << "#{version_key}:#{port}"
          end
        }
      }
    }
    # Let's make sure we have the proper list of apps with no currently
    # running AppServers.
    running_instances.each { |appserver|
      version_key, _ = appserver.split(":")

      # Let's start AppServers with normal priority if we already have
      # some AppServer for this application running.
      no_appservers.each { |x|
        to_start << version_key if x == version_key
      }
      no_appservers.delete(version_key)
    }
    unless running_instances.empty?
      Djinn.log_debug("Running AppServers on this node: #{running_instances}.")
    end

    # Check that all the AppServers running are indeed known to the
    # head node.
    MonitInterface.running_appservers.each { |instance_entry|
      # Instance entries are formatted as
      # project-id_service-id_version-id_revision-id:port.
      revision_key, port = instance_entry.split(':')
      version_key = revision_key.rpartition(VERSION_PATH_SEPARATOR)[0]
      instance_key = [version_key, port].join(':')

      # Nothing to do if we already account for this AppServer.
      next if running_instances.include?(instance_key)

      # Give pending instances more time to start.
      next if @pending_appservers.key?(instance_key)

      # If the unaccounted instance is not pending, stop it.
      to_end << instance_key
    }

    unless no_appservers.empty?
      Djinn.log_debug("First AppServers to start: #{no_appservers}.")
    end
    Djinn.log_debug("AppServers to start: #{to_start}.") unless to_start.empty?
    Djinn.log_debug("AppServers to terminate: #{to_end}.") unless to_end.empty?

    # Now we do the talking with the appmanagerserver. Since it may take
    # some time to start/stop apps, we do this in a thread. We take care
    # of not letting this thread go past the duty cycle, to ensure we can
    # re-evalute the priorities of what to start/stop.
    Thread.new {
      AMS_LOCK.synchronize {
        # Work until the next DUTY_CYCLE starts.
        end_work = Time.now.to_i + DUTY_CYCLE - 1
        while Time.now.to_i < end_work
          if !no_appservers[0].nil?
            version_key = no_appservers.shift
            project_id, service_id, version_id = version_key.split(
              VERSION_PATH_SEPARATOR)
            begin
              version_details = ZKInterface.get_version_details(
                project_id, service_id, version_id)
            rescue VersionNotFound
              next
            end
            Djinn.log_info("Starting first AppServer for #{version_key}.")
            ret = add_appserver_process(
              version_key, version_details['appscaleExtensions']['httpPort'])
            Djinn.log_debug("add_appserver_process returned: #{ret}.")
          elsif !to_start[0].nil?
            version_key = to_start.shift
            project_id, service_id, version_id = version_key.split(
              VERSION_PATH_SEPARATOR)
            begin
              version_details = ZKInterface.get_version_details(
                project_id, service_id, version_id)
            rescue VersionNotFound
              next
            end
            Djinn.log_info("Starting AppServer for #{version_key}.")
            ret = add_appserver_process(
              version_key, version_details['appscaleExtensions']['httpPort'])
            Djinn.log_debug("add_appserver_process returned: #{ret}.")
          elsif !to_end[0].nil?
            instance_key = to_end.shift
            Djinn.log_info(
              "Terminate the following AppServer: #{instance_key}.")
            version_key, port = instance_key.split(":")
            ret = remove_appserver_process(version_key, port)
            Djinn.log_debug("remove_appserver_process returned: #{ret}.")
          end
        end
      }
    }
  end

  # Small utility function that returns the full path for the rsyslog
  # configuration for each version.
  #
  # Args:
  #   version_key: A String containing the version key.
  # Returns:
  #   path: A String with the path to the rsyslog configuration file.
  def get_rsyslog_conf(version_key)
    return "/etc/rsyslog.d/10-#{version_key}.conf"
  end

  # Performs all of the preprocessing needed to start a version on this node.
  # This method then starts the actual version by calling the AppManager.
  #
  # Args:
  #   version_key: A String containing the version key for the app to start.
  def setup_appengine_version(version_key)
    @state = "Setting up AppServers for #{version_key}"
    Djinn.log_debug(
      "setup_appengine_version: got a new version #{version_key}.")

    project_id, service_id, version_id = version_key.split(
      VERSION_PATH_SEPARATOR)
    # Let's create an entry for the application if we don't already have it.
    @app_info_map[version_key] = {} if @app_info_map[version_key].nil?

    if @app_info_map[version_key]['appservers'].nil?
      @app_info_map[version_key]['appservers'] = []
    end
    Djinn.log_debug("setup_appengine_version: info for #{version_key}: " \
                    "#{@app_info_map[version_key]}.")

    version_details = ZKInterface.get_version_details(
      project_id, service_id, version_id)
    nginx_port = version_details['appscaleExtensions']['httpPort']
    https_port = version_details['appscaleExtensions']['httpsPort']
    proxy_port = version_details['appscaleExtensions']['haproxyPort']

    port_file = "#{APPSCALE_CONFIG_DIR}/port-#{version_key}.txt"
    HelperFunctions.write_file(port_file, nginx_port.to_s)
    Djinn.log_debug("#{version_key} will be using nginx port #{nginx_port}, " \
                    "https port #{https_port}, and haproxy port #{proxy_port}")

    # Setup rsyslog to store application logs.
    app_log_config_file = get_rsyslog_conf(version_key)
    begin
      existing_app_log_config = HelperFunctions.read_file(app_log_config_file)
    rescue Errno::ENOENT
      existing_app_log_config = ''
    end

    rsyslog_prop = ':syslogtag'
    rsyslog_version = Gem::Version.new(`rsyslogd -v`.split[1].chomp(','))
    rsyslog_prop = ':programname' if rsyslog_version < Gem::Version.new('8.12')

    app_log_template = HelperFunctions.read_file(RSYSLOG_TEMPLATE_LOCATION)
    app_log_config = app_log_template.gsub('{property}', rsyslog_prop)
    app_log_config = app_log_config.gsub('{version}', version_key)
    unless existing_app_log_config == app_log_config
      Djinn.log_info("Installing log configuration for #{version_key}.")
      HelperFunctions.write_file(app_log_config_file, app_log_config)
      HelperFunctions.shell("service rsyslog restart")
    end

    if service_id == DEFAULT_SERVICE && version_id == DEFAULT_VERSION
      begin
        start_xmpp_for_app(project_id, version_details['runtime'])
      rescue FailedNodeException
        Djinn.log_warn("Failed to start xmpp for application #{project_id}")
      end
    end

    unless @versions_loaded.include?(version_key)
      @versions_loaded << version_key
    end
  end

  # Accessory function for find_lowest_free_port: it looks into
  # app_info_map if a port is used.
  #
  # Args:
  #  port_to_check : An Integer that represent the port we are interested in.
  #
  # Returns:
  #   A Boolean indicating if the port has been found in app_info_map.
  def is_port_already_in_use(port_to_check)
    APPS_LOCK.synchronize {
      @app_info_map.each { |_, info|
        next unless info['appservers']
        info['appservers'].each { |location|
          host, port = location.split(":")
          next if @my_private_ip != host
          return true if port_to_check == Integer(port)
        }
      }
    }
    return false
  end


  # Accessory function for find_lowest_free_port: it looks into
  # pending_appservers if a port is used.
  #
  # Args:
  #  port_to_check : An Integer that represent the port we are interested in.
  #
  # Returns:
  def is_port_assigned(port_to_check)
    @pending_appservers.each { |instance_key, _|
      port = instance_key.split(':')[1]
      return true if port_to_check == Integer(port)
    }
    return false
  end


  # Finds the lowest numbered port that is free to serve a new process.
  #
  # Callers should make sure to store the port returned by this process in
  # @app_info_map, preferably within the use of the APPS_LOCK (so that a
  # different caller doesn't get the same value).
  #
  # Args:
  #   starting_port: we look for ports starting from this port.
  #
  # Returns:
  #   A Fixnum corresponding to the port number that a new process can be bound
  #   to.
  def find_lowest_free_port(starting_port)
    port = starting_port
    loop {
      if !is_port_already_in_use(port) && !is_port_assigned(port)
        # Check if the port is not in use by the system.
        actually_available = Djinn.log_run("lsof -i:#{port} -sTCP:LISTEN")
        if actually_available.empty?
          Djinn.log_debug("Port #{port} is available for use.")
          return port
        end
      end

      # Let's try the next available port.
      Djinn.log_debug("Port #{port} is in use, so skipping it.")
      port += 1
    }
    return -1
  end


  # Scale AppServers up/down for each application depending on the current
  # queued requests and load of the application.
  #
  # Returns:
  #   An Integer indicating the number of AppServers that we couldn't
  #   start for lack of resources.
  def scale_appservers
    needed_appservers = 0
    ZKInterface.get_versions.each { |version_key|
      next unless @versions_loaded.include?(version_key)

      initialize_scaling_info_for_version(version_key)

      # Get the desired changes in the number of AppServers.
      delta_appservers = get_scaling_info_for_version(version_key)
      if delta_appservers > 0
        Djinn.log_debug("Considering scaling up #{version_key}.")
        needed_appservers += try_to_scale_up(version_key, delta_appservers)
      elsif delta_appservers < 0
        Djinn.log_debug("Considering scaling down #{version_key}.")
        try_to_scale_down(version_key, delta_appservers.abs)
      else
        Djinn.log_debug("Not scaling app #{version_key} up or down right now.")
      end
    }

    return needed_appservers
  end


  # Adds or removes AppServers and/or nodes to the deployment, depending
  # on the statistics of the application and the loads of the various
  # services.
  def scale_deployment
    # Here, we calculate how many more AppServers we need and try to start them.
    # If we do not have enough capacity to start all of them, we return the number
    # of more AppServers needed and spawn new machines to accommodate them.
    needed_appservers = scale_appservers
    if needed_appservers > 0
      Djinn.log_debug("Need to start VMs for #{needed_appservers} more AppServers.")
      scale_up_instances(needed_appservers)
      return
    end
    scale_down_instances
  end

  # Adds additional nodes to the deployment, depending on the load of the
  # application and the additional AppServers we need to accomodate.
  #
  # Args:
  #   needed_appservers: The number of additional AppServers needed.
  def scale_up_instances(needed_appservers)
    # Here we count the number of machines we need to spawn, and the roles
    # we need.
    vms_to_spawn = 0
    roles_needed = {}
    vm_scaleup_capacity = Integer(@options['max_machines']) - @nodes.length
    if needed_appservers > 0
      # TODO: Here we use 3 as an arbitrary number to calculate the number of machines
      # needed to run those number of appservers. That will change in the next step
      # to improve autoscaling/downscaling by using the capacity as a measure.

      Integer(needed_appservers/3).downto(0) {
        vms_to_spawn += 1
        if vm_scaleup_capacity < vms_to_spawn
          Djinn.log_warn("Only have capacity to start #{vm_scaleup_capacity}" \
            " vms, so spawning only maximum allowable nodes.")
          break
        end
        roles_needed["compute"] = [] unless roles_needed["compute"]
        roles_needed["compute"] << "node-#{vms_to_spawn}"
      }
    end

    # Check if we need to spawn VMs and the InfrastructureManager is
    # available to do so.
    return unless vms_to_spawn > 0
    if SCALE_LOCK.locked?
      Djinn.log_debug("Another thread is already working with the InfrastructureManager.")
      return
    end

    Thread.new {
      SCALE_LOCK.synchronize {
        Djinn.log_info("We need #{vms_to_spawn} more VMs.")

        if Time.now.to_i - @last_scaling_time < (SCALEUP_THRESHOLD * DUTY_CYCLE)
          Djinn.log_info("Not scaling up right now, as we recently scaled " \
            "up or down.")
          return
        end

        result = start_roles_on_nodes(JSON.dump(roles_needed), @@secret)
        if result != "OK"
          Djinn.log_error("Was not able to add nodes because: #{result}.")
          return
        end

        @last_scaling_time = Time.now.to_i
        Djinn.log_info("Added the following nodes: #{roles_needed}.")
      }
    }
  end

  # Removes autoscaled nodes from the deployment as long as they are not running
  # any AppServers and the minimum number of user specified machines are still
  # running in the deployment.
  def scale_down_instances
    num_scaled_down = 0
    # If we are already at the minimum number of machines that the user specified,
    # then we do not have the capacity to scale down.
    max_scale_down_capacity = @nodes.length - Integer(@options['min_machines'])
    if max_scale_down_capacity <= 0
      Djinn.log_debug("We are already at the minimum number of user specified machines," \
        "so will not be scaling down")
      return
    end

    # Also, don't scale down if we just scaled up or down.
    if Time.now.to_i - @last_scaling_time < (SCALEDOWN_THRESHOLD *
        SCALE_TIME_MULTIPLIER * DUTY_CYCLE)
      Djinn.log_info("Not scaling down right now, as we recently scaled " \
        "up or down.")
      return
    end

    if SCALE_LOCK.locked?
      Djinn.log_debug("Another thread is already working with the InfrastructureManager.")
      return
    end

    Thread.new {
      SCALE_LOCK.synchronize {
        # Look through an array of autoscaled nodes and check if any of the
        # machines are not running any AppServers and need to be downscaled.
        get_autoscaled_nodes.reverse_each { |node|
          break if num_scaled_down == max_scale_down_capacity

          hosted_apps = []
          @versions_loaded.each { |version_key|
            @app_info_map[version_key]['appservers'].each { |location|
              host, port = location.split(":")
              if host == node.private_ip
                hosted_apps << "#{version_key}:#{port}"
              end
            }
          }

          unless hosted_apps.empty?
            Djinn.log_debug("The node #{node.private_ip} has these AppServers " \
              "running: #{hosted_apps}")
            next
          end

          # Right now, only the autoscaled machines are started with just the
          # compute role, so we check specifically for that during downscaling
          # to make sure we only downscale the new machines added.
          node_to_remove = nil
          if node.jobs == ['compute']
            Djinn.log_info("Removing node #{node}")
            node_to_remove = node
          end

          num_terminated = terminate_node_from_deployment(node_to_remove)
          num_scaled_down += num_terminated
        }
      }
    }
  end

  # Removes the specified node from the deployment and terminates
  # the instance from the cloud.
  #
  # Args:
  #   node_to_remove: A node instance, to be terminated and removed
  #     from this deployment.
  def terminate_node_from_deployment(node_to_remove)
    if node_to_remove.nil?
      Djinn.log_warn("Tried to scale down but couldn't find a node to remove.")
      return 0
    end

    remove_node_from_local_and_zookeeper(node_to_remove.private_ip)

    to_remove = {}
    @app_info_map.each { |version_key, info|
      next if info['appservers'].nil?

      info['appservers'].each { |location|
        host = location.split(":")[0]
        if host == node_to_remove.private_ip
          to_remove[version_key] = [] if to_remove[version_key].nil?
          to_remove[version_key] << location
        end
      }
    }
    to_remove.each { |version_key, locations|
      locations.each { |location|
        @app_info_map[version_key]['appservers'].delete(location)
      }
    }

    imc = InfrastructureManagerClient.new(@@secret)
    begin
      imc.terminate_instances(@options, node_to_remove.instance_id)
    rescue FailedNodeException
      Djinn.log_warn("Failed to call terminate_instances")
      return 0
    end

    @last_scaling_time = Time.now.to_i
    return 1
  end

  # Sets up information about the request rate and number of requests in
  # haproxy's queue for the given version.
  #
  # Args:
  #   version_key: The name of the version to set up scaling info
  #   force: A boolean value that indicates if we should reset the scaling
  #     info even in the presence of existing scaling info.
  def initialize_scaling_info_for_version(version_key, force=false)
    return if @initialized_versions[version_key] and !force

    @current_req_rate[version_key] = 0
    @total_req_seen[version_key] = 0
    @last_sampling_time[version_key] = Time.now.to_i
    @last_decision[version_key] = 0 unless @last_decision.key?(version_key)
    @initialized_versions[version_key] = true
  end


  # Queries haproxy to see how many requests are queued for a given version
  # and how many requests are served at a given time.
  # Args:
  #   version_key: The name of the version to get info for.
  # Returns:
  #   an Integer: the number of AppServers desired (a positive number
  #     means we want more, a negative that we want to remove some, and 0
  #     for no changes).
  def get_scaling_info_for_version(version_key)
    project_id, service_id, version_id, = version_key.split(
      VERSION_PATH_SEPARATOR)
    begin
      version_details = ZKInterface.get_version_details(
        project_id, service_id, version_id)
    rescue VersionNotFound
      Djinn.log_info("Not scaling app #{version_key} since we aren't " \
                     'hosting it anymore.')
      return 0
    end

    # Let's make sure we have the minimum number of AppServers running.
    Djinn.log_debug("Evaluating #{version_key} for scaling.")
    if @app_info_map[version_key]['appservers'].nil?
      num_appservers = 0
    else
      num_appservers = @app_info_map[version_key]['appservers'].length
    end

    scaling_params = version_details.fetch('automaticScaling', {})
    min = scaling_params.fetch('minTotalInstances',
                               Integer(@options['default_min_appservers']))
    if num_appservers < min
      Djinn.log_info(
        "#{version_key} needs #{min - num_appservers} more AppServers.")
      @last_decision[version_key] = 0
      return min - num_appservers
    end

    # We only run @options['default_min_appservers'] AppServers per application
    # if austoscale is disabled.
    return 0 if @options['autoscale'].downcase != "true"

    haproxy_port = version_details['appscaleExtensions']['haproxyPort']
    # We need the haproxy stats to decide upon what to do.
    total_requests_seen, total_req_in_queue, current_sessions,
      time_requests_were_seen = HAProxy.get_haproxy_stats(
        version_key, my_node.private_ip, haproxy_port)

    if time_requests_were_seen == :no_backend
      Djinn.log_warn("Didn't see any request data - not sure whether to scale up or down.")
      return 0
    end

    update_request_info(version_key, total_requests_seen,
                        time_requests_were_seen, total_req_in_queue)

    allow_concurrency = version_details.fetch('threadsafe', true)
    current_load = calculate_current_load(num_appservers, current_sessions,
                                          allow_concurrency)
    if current_load >= MAX_LOAD_THRESHOLD
      appservers_to_scale = calculate_appservers_needed(
          num_appservers, current_sessions, allow_concurrency)
      Djinn.log_debug("The deployment has reached its maximum load " \
                      "threshold for #{version_key} - Advising that we " \
                      "scale up #{appservers_to_scale} AppServers.")
      return appservers_to_scale

    elsif current_load <= MIN_LOAD_THRESHOLD
      downscale_cooldown = SCALEDOWN_THRESHOLD * DUTY_CYCLE
      if Time.now.to_i - @last_decision[version_key] < downscale_cooldown
        Djinn.log_debug(
          "Not enough time has passed to scale down #{version_key}")
        return 0
      end
      appservers_to_scale = calculate_appservers_needed(
          num_appservers, current_sessions, allow_concurrency)
      Djinn.log_debug("The deployment is below its minimum load threshold " \
                      "for #{version_key} - Advising that we scale down " \
                      "#{appservers_to_scale.abs} AppServers.")
      return appservers_to_scale
    else
      Djinn.log_debug("The deployment is within the desired range of load " \
                      "for #{version_key} - Advising that there is no need " \
                      "to scale currently.")
      return 0
    end
  end

  # Calculates the current load of the deployment based on the number of
  # running AppServers, its max allowed threaded connections and current
  # handled sessions.
  # Formula: Load = Current Sessions / (No of AppServers * Max conn)
  #
  # Args:
  #   num_appservers: The total number of AppServers running for the app.
  #   curr_sessions: The number of current sessions from HAProxy stats.
  #   allow_concurrency: A boolean indicating that AppServers can handle
  #     concurrent connections.
  # Returns:
  #   A decimal indicating the current load.
  def calculate_current_load(num_appservers, curr_sessions, allow_concurrency)
    max_connections = allow_concurrency ? HAProxy::MAX_APPSERVER_CONN : 1
    max_sessions = num_appservers * max_connections
    return curr_sessions.to_f / max_sessions
  end

  # Calculates the additional number of AppServers needed to be scaled up in
  # order achieve the desired load.
  # Formula: No of AppServers = Current sessions / (Load * Max conn)
  #
  # Args:
  #   num_appservers: The total number of AppServers running for the app.
  #   curr_sessions: The number of current sessions from HAProxy stats.
  #   allow_concurrency: A boolean indicating that AppServers can handle
  #     concurrent connections.
  # Returns:
  #   A number indicating the number of additional AppServers to be scaled up.
  def calculate_appservers_needed(num_appservers, curr_sessions,
                                  allow_concurrency)
    max_conn = allow_concurrency ? HAProxy::MAX_APPSERVER_CONN : 1
    desired_appservers = curr_sessions.to_f / (DESIRED_LOAD * max_conn)
    appservers_to_scale = desired_appservers.ceil - num_appservers
    return appservers_to_scale
  end

  # Updates internal state about the number of requests seen for the given
  # version, as well as how many requests are currently enqueued for it.
  #
  # Args:
  #   version_key: A String that indicates a version key.
  #   total_requests_seen: An Integer that indicates how many requests haproxy
  #     has received for the given application since we reloaded it (which
  #     occurs when we start the app or add/remove AppServers).
  #   time_requests_were_seen: An Integer that represents the epoch time when we
  #     got request info from haproxy.
  #   total_req_in_queue: An Integer that represents the current number of
  #     requests waiting to be served.
  def update_request_info(version_key, total_requests_seen,
                          time_requests_were_seen, total_req_in_queue)
    Djinn.log_debug("Time now is #{time_requests_were_seen}, last " \
      "time was #{@last_sampling_time[version_key]}")
    Djinn.log_debug("Total requests seen now is #{total_requests_seen}, last " \
      "time was #{@total_req_seen[version_key]}")
    Djinn.log_debug("Requests currently in the queue #{total_req_in_queue}")
    requests_since_last_sampling = total_requests_seen - @total_req_seen[version_key]
    time_since_last_sampling = time_requests_were_seen - @last_sampling_time[version_key]
    if time_since_last_sampling.zero?
      time_since_last_sampling = 1
    end

    average_request_rate = Float(requests_since_last_sampling) / Float(time_since_last_sampling)
    if average_request_rate < 0
      Djinn.log_info("Saw negative request rate for #{version_key}, so " \
                     "resetting our haproxy stats for this version.")
      initialize_scaling_info_for_version(version_key, true)
      return
    end
    Djinn.log_debug("Total requests will be set to #{total_requests_seen} " \
                    "for #{version_key}, with last sampling time " \
                    "#{time_requests_were_seen}")
    @average_req_rate[version_key] = average_request_rate
    @current_req_rate[version_key] = total_req_in_queue
    @total_req_seen[version_key] = total_requests_seen
    @last_sampling_time[version_key] = time_requests_were_seen
  end

  # Determines the amount of memory already allocated for instances on each
  # machine.
  #
  # Returns:
  #   A hash mapping locations to memory allocated in MB.
  def get_allocated_memory
    allocated_memory = {}
    @app_info_map.each_pair { |version_key, app_info|
      next if app_info['appservers'].nil?

      project_id, service_id, version_id = version_key.split(
        VERSION_PATH_SEPARATOR)
      max_app_mem = Integer(@options['default_max_appserver_memory'])
      begin
        version_details = ZKInterface.get_version_details(
          project_id, service_id, version_id)
      rescue VersionNotFound
        Djinn.log_warn(
          "#{version_key} not found when considering memory usage")
        version_details = {}
      end

      if version_details.key?('instanceClass')
        instance_class = version_details['instanceClass'].to_sym
        max_app_mem = INSTANCE_CLASSES.fetch(instance_class, max_app_mem)
      end

      app_info['appservers'].each { |location|
        host = location.split(':')[0]
        allocated_memory[host] = 0 unless allocated_memory.key?(host)
        allocated_memory[host] += max_app_mem
      }
    }
    return allocated_memory
  end

  # Retrieves a list of hosts that are running instances for a version.
  #
  # Args:
  #   version_key: A string specifying a version key.
  # Returns:
  #   A set of IP addresses.
  def get_hosts_for_version(version_key)
    current_hosts = Set.new
    if @app_info_map.key?(version_key) &&
        @app_info_map[version_key].key?('appservers')
      @app_info_map[version_key]['appservers'].each { |location|
        host = location.split(":")[0]
        current_hosts << host
      }
    end
    return current_hosts
  end

  # Try to add an AppServer for the specified version, ensuring
  # that a minimum number of AppServers is always kept.
  #
  # Args:
  #   version_key: A String containing the version key.
  #   delta_appservers: The desired number of new AppServers.
  # Returns:
  #   An Integer indicating the number of AppServers we didn't start (0
  #     if we started all).
  def try_to_scale_up(version_key, delta_appservers)
    # Select an compute machine if it has enough resources to support
    # another AppServer for this version.
    available_hosts = []

    # Prevent each machine from being assigned too many instances.
    allocated_memory = get_allocated_memory

    # Prioritize machines that aren't serving the version.
    current_hosts = get_hosts_for_version(version_key)

    # Get the memory limit for this application.
    project_id, service_id, version_id = version_key.split(
      VERSION_PATH_SEPARATOR)
    begin
      version_details = ZKInterface.get_version_details(
        project_id, service_id, version_id)
    rescue VersionNotFound
      Djinn.log_info("Not scaling #{version_key} because it no longer exists")
      return false
    end

    max_app_mem = Integer(@options['default_max_appserver_memory'])
    if version_details.key?('instanceClass')
      instance_class = version_details['instanceClass'].to_sym
      max_app_mem = INSTANCE_CLASSES.fetch(instance_class, max_app_mem)
    end

    # Let's consider the last system load readings we have, to see if the
    # node can run another AppServer.
    get_all_compute_nodes.each { |host|
      @cluster_stats.each { |node|
        next if node['private_ip'] != host

        # Convert total memory to MB
        total = Float(node['memory']['total']/MEGABYTE_DIVISOR)

        # Check how many new AppServers of this app, we can run on this
        # node (as theoretical maximum memory usage goes).
        allocated_memory[host] = 0 if allocated_memory[host].nil?
        max_new_total = Integer(
          (total - allocated_memory[host] - SAFE_MEM) / max_app_mem)
        Djinn.log_debug("Check for total memory usage: #{host} can run " \
                        "#{max_new_total} AppServers for #{version_key}.")
        break if max_new_total <= 0

        # Now we do a similar calculation but for the current amount of
        # available memory on this node. First convert bytes to MB
        host_available_mem = Float(node['memory']['available']/MEGABYTE_DIVISOR)
        max_new_free = Integer((host_available_mem - SAFE_MEM) / max_app_mem)
        Djinn.log_debug("Check for free memory usage: #{host} can run " \
                        "#{max_new_free} AppServers for #{version_key}.")
        break if max_new_free <= 0

        # The host needs to have normalized average load less than MAX_LOAD_AVG.
        if Float(node['loadavg']['last_1_min']) / node['cpu']['count'] > MAX_LOAD_AVG
          Djinn.log_debug("#{host} CPUs are too busy.")
          break
        end

        # We add the host as many times as AppServers it can run.
        (max_new_total > max_new_free ? max_new_free : max_new_total).downto(1) {
          available_hosts << host
        }

        # Since we already found the stats for this node, no need to look
        # further.
        break
      }
    }
    Djinn.log_debug(
      "Hosts available to scale #{version_key}: #{available_hosts}.")

    # Since we may have 'clumps' of the same host (say a very big
    # compute machine) we shuffle the list of candidates here.
    available_hosts.shuffle!

    # We prefer candidate that are not already running the application, so
    # ensure redundancy for the application.
    delta_appservers.downto(1) { |delta|
      if available_hosts.empty?
        Djinn.log_info(
          "No compute node is available to scale #{version_key}.")
        return delta
      end

      appserver_to_use = nil
      available_hosts.each { |host|
        unless current_hosts.include?(host)
          Djinn.log_debug("Prioritizing #{host} to run #{version_key} " \
                          "since it has no running AppServers for it.")
          appserver_to_use = host
          current_hosts << host
          break
        end
      }

      # If we haven't decided on a host yet, we pick one at random, then
      # we remove it from the list to ensure we don't go over the
      # requirements.
      appserver_to_use = available_hosts.sample if appserver_to_use.nil?
      available_hosts.delete_at(available_hosts.index(appserver_to_use))

      Djinn.log_info(
        "Adding a new AppServer on #{appserver_to_use} for #{version_key}.")
      @app_info_map[version_key]['appservers'] << "#{appserver_to_use}:-1"
    }

    # We started all desired AppServers.
    @last_decision[version_key] = Time.now.to_i
    return 0
  end


  # Try to remove an AppServer for the specified version, ensuring
  # that a minimum number of AppServers is always kept. We remove
  # AppServers from the 'latest' compute node.
  #
  # Args:
  #   version_key: A String containing the version key.
  #   delta_appservers: The desired number of AppServers to remove.
  # Returns:
  #   A boolean indicating if an AppServer was removed.
  def try_to_scale_down(version_key, delta_appservers)
    project_id, service_id, version_id = version_key.split(
      VERSION_PATH_SEPARATOR)
    # See how many AppServers are running on each machine. We cannot scale
    # if we already are at the requested minimum.
    begin
      version_details = ZKInterface.get_version_details(
        project_id, service_id, version_id)
      scaling_params = version_details.fetch('automaticScaling', {})
      min = scaling_params.fetch('minTotalInstances',
                                 Integer(@options['default_min_appservers']))
    rescue VersionNotFound
      min = 0
    end

    if @app_info_map[version_key]['appservers'].length <= min
      Djinn.log_debug("We are already at the minimum number of AppServers " \
                      "for #{version_key}.")
      return false
    end

    # Make sure we leave at least the minimum number of AppServers
    # running.
    max_delta = @app_info_map[version_key]['appservers'].length - min
    num_to_remove = [delta_appservers, max_delta].min

    # Let's pick the latest compute node hosting the application and
    # remove the AppServer there, so we can try to reclaim it once it's
    # unloaded.
    get_all_compute_nodes.reverse_each { |node_ip|
      @app_info_map[version_key]['appservers'].each { |location|
        host, _ = location.split(":")
        if host == node_ip
          @app_info_map[version_key]['appservers'].delete(location)
          @last_decision[version_key] = Time.now.to_i
          Djinn.log_info(
            "Removing an AppServer for #{version_key} #{location}.")
          num_to_remove -= 1
          return true if num_to_remove == 0
        end
      }
    }

    return true
  end

  # This function unpacks an application tarball if needed. A removal of
  # the old application code can be forced with a parameter.
  #
  # Args:
  #   version_key: the version to setup
  #   remove_old: boolean to force a re-setup of the app from the tarball
  def setup_app_dir(version_key, remove_old=false)
    project_id, service_id, version_id = version_key.split(
      VERSION_PATH_SEPARATOR)
    begin
      version_details = ZKInterface.get_version_details(
        project_id, service_id, version_id)
    rescue VersionNotFound
      Djinn.log_debug(
        "Skipping #{version_key} setup because version node does not exist")
      return
    end

    error_msg = ''

    # Make sure we have the application directory (only certain roles
    # needs it).
    unless Dir.exist?(HelperFunctions::APPLICATIONS_DIR)
      Dir.mkdir(HelperFunctions::APPLICATIONS_DIR)
    end

    revision_key = [version_key, version_details['revision'].to_s].join(
      VERSION_PATH_SEPARATOR)
    if remove_old && my_node.is_load_balancer?
      Djinn.log_info("Removing old application revisions for #{version_key}.")
      revision_dirs = []
      Dir.entries(HelperFunctions::APPLICATIONS_DIR).each { |revision_dir|
        next unless File.directory?(revision_dir)
        next unless revision_dir.include?(version_key)
        # Keep revision that is being set up.
        next if revision_dir == revision_key
        revision_dirs << revision_key
      }
      revision_dirs = revision_dirs.sort
      # Keep last revision in case this machine is hosting instances.
      revision_dirs.pop
      revision_dirs.each { |revision_dir|
        FileUtils.rm_rf("#{HelperFunctions::APPLICATIONS_DIR}/#{revision_dir}")
      }

      old_source_archives = []
      Dir.entries("#{PERSISTENT_MOUNT_POINT}/apps").each { |source_archive|
        next unless File.file?(source_archive)
        next unless source_archive.include?(version_key)
        next if source_archive.include?(revision_key)
        old_source_archives << source_archive
      }
      old_source_archives = old_source_archives.sort
      old_source_archives.pop
      old_source_archives.each { |source_archive|
        FileUtils.rm_f("#{PERSISTENT_MOUNT_POINT}/apps/#{source_archive}")
      }
    end

    begin
      fetch_revision(revision_key)
      HelperFunctions.setup_revision(revision_key)
    rescue AppScaleException => exception
      error_msg = "ERROR: couldn't setup source for #{version_key} " \
                  "(#{exception.message})."
    end
    if remove_old && my_node.is_load_balancer?
      begin
        HelperFunctions.parse_static_data(version_key, true)
      rescue => except
        except_trace = except.backtrace.join("\n")
        Djinn.log_debug("setup_app_dir: parse_static_data exception from" \
          " #{version_key}: #{except_trace}.")
        # This specific exception may be a JSON parse error.
        error_msg = "ERROR: Unable to parse app.yaml file for " \
                    "#{version_key}. Exception of #{except.class} with " \
                    "message #{except.message}"
      end
    end
    unless error_msg.empty?
      # Something went wrong: place the error applcation instead.
      place_error_app(version_key, error_msg)
    end
  end


  # Starts a new AppServer for the given version.
  #
  # Args:
  #   version_key: A String naming the version that an additional instance will
  #     be added for.
  #   nginx_port: A String or Fixnum that names the port that should be used to
  #     serve HTTP traffic for this app.
  #   app_language: A String naming the language of the application.
  # Returns:
  #   A Boolean to indicate if the AppServer was successfully started.
  def add_appserver_process(version_key, nginx_port)
    Djinn.log_info("Received request to add an AppServer for #{version_key}.")

    port_file = "#{APPSCALE_CONFIG_DIR}/port-#{version_key}.txt"
    HelperFunctions.write_file(port_file, "#{nginx_port}")
    Djinn.log_info("Using NGINX port #{nginx_port} for #{version_key}.")

    appserver_port = find_lowest_free_port(STARTING_APPSERVER_PORT)
    if appserver_port < 0
      Djinn.log_error(
        "Failed to get port for #{version_key} on #{@my_private_ip}")
      return false
    end
    Djinn.log_info("Starting #{version_key} on " \
                   "#{@my_private_ip}:#{appserver_port}")

    app_manager = AppManagerClient.new(my_node.private_ip)
    begin
      app_manager.start_app(version_key, appserver_port, @options['login'])
      @pending_appservers["#{version_key}:#{appserver_port}"] = Time.new
      Djinn.log_info("Done adding AppServer for #{version_key}.")
    rescue FailedNodeException => error
      Djinn.log_warn(
        "Error while starting instance for #{version_key}: #{error.message}")
    end

    true
  end


  # Terminates a specific AppServer (determined by the listening port)
  # that hosts the specified version.
  #
  # Args:
  #   version_key: A String naming the version that a process will be removed
  #     from.
  #   port: A Fixnum that names the port of the AppServer to remove.
  #   secret: A String that is used to authenticate the caller.
  # Returns:
  #   A Boolean indicating the success of the operation.
  def remove_appserver_process(version_key, port)
    @state = "Stopping an AppServer to free unused resources"
    Djinn.log_debug("Deleting AppServer instance to free up unused resources")

    app_manager = AppManagerClient.new(my_node.private_ip)

    version_is_enabled = ZKInterface.get_versions.include?(version_key)
    Djinn.log_debug("is version #{version_key} enabled? #{version_is_enabled}")
    return false unless version_is_enabled

    begin
      app_manager.stop_app_instance(version_key, port)
    rescue FailedNodeException => error
      Djinn.log_error(
        "Error while stopping #{version_key}:#{port}: #{error.message}")
    end

    true
  end


  # Returns request info stored by the AppController in a JSON string
  # containing the average request rate, timestamp, and total requests seen.
  #
  # Args:
  #   version_key: A String that indicates which version we are fetching
  #     request info for.
  #   secret: A String that authenticates callers.
  # Returns:
  #   A JSON string containing the average request rate, timestamp, and total
  # requests seen for the given application.
  def get_request_info(version_key, secret)
    return BAD_SECRET_MSG unless valid_secret?(secret)

    Djinn.log_debug("Sending a log with request rate #{version_key}, " \
                    "timestamp #{@last_sampling_time[version_key]}, request " \
                    "rate #{@average_req_rate[version_key]}")
    encoded_request_info = JSON.dump({
      'timestamp' => @last_sampling_time[version_key],
      'avg_request_rate' => @average_req_rate[version_key],
      'num_of_requests' => @total_req_seen[version_key]
    })
    return encoded_request_info
  end

  # Copies a revision archive from a machine that has it.
  #
  # Args:
  #   revision_key: A string specifying the revision key.
  # Raises:
  #   AppScaleException if unable to fetch source archive.
  def fetch_revision(revision_key)
    app_path = "#{PERSISTENT_MOUNT_POINT}/apps/#{revision_key}.tar.gz"
    return if File.file?(app_path)

    Djinn.log_debug("Fetching #{app_path}")

    RETRIES.downto(0) { ||
      remote_machine = ZKInterface.get_revision_hosters(
        revision_key, @options['keyname']).sample

      if remote_machine.nil?
        Djinn.log_info("Waiting for a machine to have a copy of #{app_path}")
        Kernel.sleep(SMALL_WAIT)
        next
      end

      ssh_key = remote_machine.ssh_key
      ip = remote_machine.private_ip
      md5 = ZKInterface.get_revision_md5(revision_key, ip)
      Djinn.log_debug("Trying #{ip}:#{app_path} for the application.")
      RETRIES.downto(0) {
        begin
          HelperFunctions.scp_file(app_path, app_path, ip, ssh_key, true)
          if File.exists?(app_path)
            if HelperFunctions.check_tarball(app_path, md5)
              Djinn.log_info("Got a copy of #{revision_key} from #{ip}.")
              ZKInterface.add_revision_entry(
                revision_key, my_node.private_ip, md5)
              return
            end
          end
        rescue AppScaleSCPException
          Djinn.log_debug("Got scp issues getting a copy of #{app_path} from #{ip}.")
        end
        # Removing possibly corrupted, or partially downloaded tarball.
        FileUtils.rm_rf(app_path)
        Kernel.sleep(SMALL_WAIT)
      }
      Djinn.log_warn("Unable to get the application from #{ip}:#{app_path}: scp failed.")
    }

    Djinn.log_error("Unable to get the application from any node.")
    raise AppScaleException.new("Unable to fetch #{app_path}")
  end

  # This function creates the xmpp account for 'app', as app@login_ip.
  def start_xmpp_for_app(app, app_language)
    watch_name = "xmpp-#{app}"

    # If we have it already running, nothing to do
    if MonitInterface.is_running?(watch_name)
      Djinn.log_debug("xmpp already running for application #{app}")
      return
    end

    # We don't need to check for FailedNodeException here since we catch
    # it at a higher level.
    login_ip = @options['login']
    uac = UserAppClient.new(my_node.private_ip, @@secret)
    xmpp_user = "#{app}@#{login_ip}"
    xmpp_pass = HelperFunctions.encrypt_password(xmpp_user, @@secret)
    result = uac.commit_new_user(xmpp_user, xmpp_pass, "app")
    Djinn.log_debug("User creation returned: #{result}")
    if result.include?('Error: user already exists')
      # We need to update the password of the channel XMPP account for
      # authorization.
      result = uac.change_password(xmpp_user, xmpp_pass)
      Djinn.log_debug("Change password returned: #{result}")
    end

    Djinn.log_debug("Created user [#{xmpp_user}] with password " \
      "[#{@@secret}] and hashed password [#{xmpp_pass}]")

    if Ejabberd.does_app_need_receive?(app, app_language)
      start_cmd = "#{PYTHON27} #{APPSCALE_HOME}/XMPPReceiver/" \
        "xmpp_receiver.py #{app} #{login_ip} #{@@secret}"
      MonitInterface.start(watch_name, start_cmd)
      Djinn.log_debug("App #{app} does need xmpp receive functionality")
    else
      Djinn.log_debug("App #{app} does not need xmpp receive functionality")
    end
  end

  # Stop the xmpp receiver for an application.
  #
  # Args:
  #   app: The application ID whose XMPPReceiver we should shut down.
  def stop_xmpp_for_app(app)
    Djinn.log_info("Shutting down xmpp receiver for app: #{app}")
    MonitInterface.stop("xmpp-#{app}")
    Djinn.log_info("Done shutting down xmpp receiver for app: #{app}")
  end

  def start_open
  end

  def stop_open
  end

  # Gathers App Controller and System Manager stats for this node.
  #
  # Args:
  #   secret: The secret of this deployment.
  # Returns:
  #   A hash in string format containing system and platform stats for this
  #     node.
  def get_node_stats_json(secret)
    return BAD_SECRET_MSG unless valid_secret?(secret)

    # Get stats from SystemManager.
    imc = InfrastructureManagerClient.new(secret)
    system_stats = JSON.load(imc.get_system_stats)
    Djinn.log_debug('get_node_stats_json: got system stats.')

    # Combine all useful stats and return.
    node_stats = system_stats
    node_stats['apps'] = {}
    if my_node.is_shadow?
      APPS_LOCK.synchronize {
        @versions_loaded.each { |version_key|
          project_id, service_id, version_id = version_key.split(
            VERSION_PATH_SEPARATOR)
          if @app_info_map[version_key].nil? ||
              @app_info_map[version_key]['appservers'].nil?
            Djinn.log_debug(
              "#{version_key} not setup yet: skipping getting stats.")
            next
          end

          begin
            version_details = ZKInterface.get_version_details(
              project_id, service_id, version_id)
          rescue VersionNotFound
            next
          end

          # Get HAProxy requests.
          Djinn.log_debug("Getting HAProxy stats for #{version_key}")
          haproxy_port = version_details['appscaleExtensions']['haproxyPort']
          total_reqs, reqs_enqueued, _, collection_time = HAProxy.get_haproxy_stats(
            version_key, my_node.private_ip, haproxy_port)
          # Create the apps hash with useful information containing
          # HAProxy stats.
          begin
            appservers = 0
            pending = 0
            if collection_time == :no_backend
              total_reqs = 0
              reqs_enqueued = 0
            else

              @app_info_map[version_key]['appservers'].each { |location|
                _host, port = location.split(':')
                if Integer(port) > 0
                  appservers += 1
                else
                  pending += 1
                end
              }
            end
            node_stats['apps'][version_key] = {
              'language' => version_details['runtime'].tr('^A-Za-z', ''),
              'appservers' => appservers,
              'pending_appservers' => pending,
              'http' => version_details['appscaleExtensions']['httpPort'],
              'https' => version_details['appscaleExtensions']['httpsPort'],
              'total_reqs' => total_reqs,
              'reqs_enqueued' => reqs_enqueued
            }
          rescue => except
            backtrace = except.backtrace.join("\n")
            message = "Unforseen exception: #{except} \nBacktrace: #{backtrace}"
            Djinn.log_warn("Unable to get application stats: #{message}")
          end
        }
      }
    end

    node_stats['cloud'] = my_node.cloud
    node_stats['state'] = @state
    node_stats['db_location'] = NOT_UP_YET
    node_stats['db_location'] = get_db_master.public_ip if @done_initializing
    node_stats['is_initialized'] = @done_initializing
    node_stats['is_loaded'] = @done_loading
    node_stats['public_ip'] = my_node.public_ip
    node_stats['private_ip'] = my_node.private_ip
    node_stats['roles'] = my_node.jobs || ['none']

    JSON.dump(node_stats)
  end

  # Gets an application cron info.
  #
  # Args:
  #   app_name: The application ID.
  #   secret: The secret of this deployment.
  # Returns:
  #   An application cron info
  def get_application_cron_info(app_name, secret)
    return BAD_SECRET_MSG unless valid_secret?(secret)
    content = CronHelper.get_application_cron_info(app_name)
    JSON.dump(content)
  end
end<|MERGE_RESOLUTION|>--- conflicted
+++ resolved
@@ -277,7 +277,7 @@
   attr_accessor :app_upload_reservations
 
   # The port that the AppController runs on by default
-  SERVER_PORT = 17_443
+  SERVER_PORT = 17443
 
   # The port that SSH connections are hosted over, by default.
   SSH_PORT = 22
@@ -426,7 +426,7 @@
   VERSION_PATH_SEPARATOR = '_'.freeze
 
   # The port that the AdminServer listens on.
-  ADMIN_SERVER_PORT = 17_442
+  ADMIN_SERVER_PORT = 17442
 
   # List of parameters allowed in the set_parameter (and in AppScalefile
   # at this time). If a default value is specified, it will be used if the
@@ -1724,13 +1724,8 @@
     # previous start, or it comes from the tools. If the tools communicate
     # the deployment's data, then we are the headnode.
     unless restore_appcontroller_state
-<<<<<<< HEAD
-      erase_old_data
-      wait_for_data
-=======
       wait_for_data
       erase_old_data
->>>>>>> 3851515b
     end
     parse_options
 
@@ -2270,12 +2265,6 @@
   def erase_old_data
     Djinn.log_run("rm -f ~/.appscale_cookies")
 
-<<<<<<< HEAD
-    Nginx.clear_sites_enabled
-    HAProxy.clear_sites_enabled
-    Djinn.log_run("echo '' > /root/.ssh/known_hosts") # empty it out but leave the file there
-    CronHelper.clear_app_crontabs
-=======
     # Delete (possibly old) mapping of IP <-> HostKey.
     @state_change_lock.synchronize {
       @nodes.each { |node|
@@ -2287,7 +2276,6 @@
     Nginx.clear_sites_enabled()
     HAProxy.clear_sites_enabled()
     CronHelper.clear_app_crontabs()
->>>>>>> 3851515b
   end
 
   def wait_for_nodes_to_finish_loading(nodes)
@@ -3430,7 +3418,7 @@
     Djinn.log_info("Starting Hermes service.")
     HermesService.start(@options['verbose'].downcase == 'true')
     if my_node.is_shadow?
-      nginx_port = 17_441
+      nginx_port = 17441
       service_port = 4_378
       Nginx.add_service_location(
         'appscale-administration', my_node.private_ip,
@@ -4317,8 +4305,8 @@
   def start_admin_server
     Djinn.log_info('Starting AdminServer')
     script = `which appscale-admin`.chomp
-    nginx_port = 17_441
-    service_port = 17_442
+    nginx_port = 17441
+    service_port = 17442
     start_cmd = "#{script} -p #{service_port}"
     start_cmd << ' --verbose' if @options['verbose'].downcase == 'true'
     MonitInterface.start(:admin_server, start_cmd)
