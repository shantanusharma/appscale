#!/usr/bin/ruby -w

# Imports within Ruby's standard libraries
require 'logger'
require 'monitor'
require 'net/http'
require 'net/https'
require 'openssl'
require 'socket'
require 'soap/rpc/driver'
require 'syslog'
require 'timeout'
require 'tmpdir'
require 'yaml'


# Imports for RubyGems
require 'rubygems'
require 'httparty'
require 'json'
require 'zookeeper'


# Imports for AppController libraries
$:.unshift File.join(File.dirname(__FILE__), "lib")
require 'app_controller_client'
require 'app_manager_client'
require 'backup_restore_service'
require 'blobstore'
require 'cron_helper'
require 'custom_exceptions'
require 'datastore_server'
require 'ejabberd'
require 'error_app'
require 'groomer_service'
require 'haproxy'
require 'helperfunctions'
require 'hermes_service'
require 'infrastructure_manager_client'
require 'monit_interface'
require 'nginx'
require 'search'
require 'taskqueue'
require 'taskqueue_client'
require 'terminate'
require 'user_app_client'
require 'zkinterface'
require "zookeeper_helper"

NO_OUTPUT = false

# This lock makes it so that global variables related to apps are not updated
# concurrently, preventing race conditions.
APPS_LOCK = Monitor.new()

# This lock is to ensure that only one thread is trying to start/stop
# applications.
AMS_LOCK = Mutex.new()

# A HTTP client that assumes that responses returned are JSON, and automatically
# loads them, returning the result. Raises a NoMethodError if the host/URL is
# down or otherwise unreachable.
class JSONClient
  include HTTParty

  # Assume the response is JSON and load it accordingly.
  parser(
    Proc.new do |body, format|
      JSON.load(body)
    end
  )
end


# The string that should be returned to the caller if they call a publicly
# exposed SOAP method but provide an incorrect secret.
BAD_SECRET_MSG = "false: bad secret"


# The String that should be returned to callers if they attempt to add or remove
# AppServers from an HAProxy config file at a node where HAProxy is not running.
NO_HAPROXY_PRESENT = "false: haproxy not running"


# The String that should be returned to callers if they attempt to add
# AppServers for an app that does not yet have nginx and haproxy set up.
NOT_READY = "false: not ready yet"


# A response that indicates that the caller made an invalid request.
INVALID_REQUEST = 'false: invalid request'


# Regular expression to determine if a file is a .tar.gz file.
TAR_GZ_REGEX = /\.tar\.gz$/


# The maximum number of seconds that we should wait when deploying Google App
# Engine applications via the AppController.
APP_UPLOAD_TIMEOUT = 180


# The location on the local file system where we store information about
# where ZooKeeper clients are located, used to backup and restore
# AppController information.
ZK_LOCATIONS_FILE = "/etc/appscale/zookeeper_locations.json"


# The location of the logrotate scripts.
LOGROTATE_DIR = '/etc/logrotate.d'


# The name of the generic appscale centralized app logrotate script.
APPSCALE_APP_LOGROTATE = 'appscale-app-logrotate.conf'


# Djinn (interchangeably known as 'the AppController') automatically
# configures and deploys all services for a single node. It relies on other
# Djinns or the AppScale Tools to tell it what services (roles) it should
# be hosting, and exposes these methods via a SOAP interface (as is provided
# in DjinnServer).
class Djinn
  # An Array of DjinnJobData objects, each of which containing information about
  # a node in the currently running AppScale deployment.
  attr_accessor :nodes


  # A Hash containing all the parameters needed to configure any service
  # on any node. At a minimum, this is all the information from the AppScale
  # Tools, including information about database parameters and the roles
  # for all nodes.
  attr_accessor :options


  # An Array of Strings, each of which corresponding to the name of an App
  # Engine app that should be loaded.
  attr_accessor :app_names


  # An Array of Strings, each of which corresponding to the name of an App
  # Engine app that has been loaded on this node.
  attr_accessor :apps_loaded


  # An Array of Strings, each of which corresponding to the name of an App
  # Engine app that should be restarted on this node.
  attr_accessor :apps_to_restart


  # A boolean that is used to let remote callers know when this AppController
  # is done initializing itself, but not necessarily done starting or
  # stopping roles.
  attr_accessor :done_initializing


  # A boolean that is used to let remote callers know when this AppController
  # is done starting all the services it is responsible for.
  attr_accessor :done_loading



  # The human-readable state that this AppController is in.
  attr_accessor :state


  # A boolean that is used to let remote callers start the shutdown process
  # on this AppController, which will cleanly shut down and terminate all
  # services on this node.
  attr_accessor :kill_sig_received


  # An Integer that indexes into @nodes, to return information about this node.
  attr_accessor :my_index


  # The number of dev_appservers that should run for every App Engine
  # application.
  attr_accessor :num_appengines



  # An Array that lists the CPU, disk, and memory usage of each machine in this
  # AppScale deployment. Used as a cache so that it does not need to be
  # generated in response to AppDashboard requests.
  attr_accessor :all_stats


  # An integer timestamp that corresponds to the last time this AppController
  # has updated @nodes, which we use to compare with a similar timestamp in
  # ZooKeeper to see when data in @nodes has changed on other nodes.
  attr_accessor :last_updated


  # A Hash that contains information about each Google App Engine application
  # running in this deployment. It includes information about the nginx and
  # haproxy ports the app uses, as well as the language the app is written
  # in.
  attr_accessor :app_info_map


  # A lock that should be used whenever we modify internal state that can be
  # modified by more than one thread at a time.
  attr_accessor :state_change_lock


  # A Hash that maps the names of Google App Engine apps running in this AppScale
  # deployment to the total number of requests that haproxy has processed.
  attr_accessor :total_req_rate


  # A Hash that maps the names of Google App Engine apps running in this AppScale
  # deployment to the current number of requests that haproxy has queued.
  attr_accessor :current_req_rate


  # A Hash that maps the names of Google App Engine apps running in this AppScale
  # deployment to the last time we sampled the total number of requests that
  # haproxy has processed. When combined with total_req_rate, we can infer the
  # average number of requests per second that come in for each App Engine
  # application.
  attr_accessor :last_sampling_time


  # A Time that corresponds to the last time this machine added or removed nodes
  # in this AppScale deployment. Adding or removing nodes can happen in response
  # to autoscaling requests, or (eventually) to recover from faults.
  attr_accessor :last_scaling_time


  # A Hash that maps reservation IDs generated when uploading App Engine apps
  # via the AppDashboard to the status of the uploaded app (e.g., started
  # uploading, failed because of a bad app.yaml).
  attr_accessor :app_upload_reservations


  # The port that the AppController runs on by default
  SERVER_PORT = 17443


  # The port that SSH connections are hosted over, by default.
  SSH_PORT = 22


  # A boolean that should be used when we are waiting for a specific port
  # to open, and only if that port needs SSL to talk over it.
  USE_SSL = true


  # A boolean that indicates whether or not we should turn the firewall on,
  # and continuously keep it on. Should definitely be on for releases, and
  # on whenever possible.
  FIREWALL_IS_ON = true


  # The location on the local filesystem where AppScale-related configuration
  # files are written to.
  APPSCALE_CONFIG_DIR = "/etc/appscale"


  # The location on the local filesystem where the AppController writes
  # the location of all the nodes which are taskqueue nodes.
  TASKQUEUE_FILE = "#{APPSCALE_CONFIG_DIR}/taskqueue_nodes"


  APPSCALE_HOME = ENV['APPSCALE_HOME']


  # The location on the local filesystem where we save data that should be
  # persisted across AppScale deployments. Currently this is Cassandra data,
  # ZooKeeper data, and Google App Engine apps that users upload.
  PERSISTENT_MOUNT_POINT = "/opt/appscale"


  # The location where we can find the Python 2.7 executable, included because
  # it is not the default version of Python installed on AppScale VMs.
  PYTHON27 = "/usr/bin/python2"


  # The message that we display to the user if they call a SOAP-accessible
  # function with a malformed input (e.g., of the wrong class or format).
  BAD_INPUT_MSG = JSON.dump({'success' => false, 'message' => 'bad input'})


  # The message to display to users if they try to add nodes to a one node
  # deployment, which currently is not supported.
  CANT_SCALE_FROM_ONE_NODE = JSON.dump({
    'success' => false,
    'message' => "can't scale up from a one node deployment"
  })


  # The message that we display to the user if they want to scale up services
  # in an Xen/KVM deployment but don't have enough open nodes to do so.
  NOT_ENOUGH_OPEN_NODES = JSON.dump({'success' => false,
    'message' => 'not enough open nodes'})


  # This is the duty cycle for the main loop(s).
  DUTY_CYCLE = 10


  # How many minutes to print the stats in the logs.
  PRINT_STATS_MINUTES = 30


  # This is the time to wait before aborting after a crash. We use this
  # time to give a chance to the tools to collect the crashlog.
  WAIT_TO_CRASH = 30


  # This is a 'small' sleep that we generally use when waiting for
  # services to be up.
  SMALL_WAIT = 5


  # How often we should attempt to increase the number of AppServers on a
  # given node. It's measured as a multiplier of DUTY_CYCLE.
  SCALEUP_THRESHOLD = 5


  # How often we should attempt to decrease the number of AppServers on a
  # given node. It's measured as a multiplier of DUTY_CYCLE.
  SCALEDOWN_THRESHOLD = 15


  # When spinning new node up or down, we need to use a much longer time
  # to dampen the scaling factor, to give time to the instance to fully
  # boot, and to reap the benefit of an already running instance. This is
  # a multiplication factor we use with the above thresholds.
  SCALE_TIME_MULTIPLIER = 6


  # This is the generic retries to do.
  RETRIES = 5


  # This is more number of retries for methods that take longer.
  MAX_RETRIES = 10


  # The position in the haproxy profiling information where the name of
  # the service (e.g., the frontend or backend) is specified.
  SERVICE_NAME_INDEX = 1


  # The position in the haproxy profiling information where the number of
  # enqueued requests is specified.
  REQ_IN_QUEUE_INDEX = 2


  # The position in the haproxy profiling information where the total number of
  # requests seen for a given app is specified.
  TOTAL_REQUEST_RATE_INDEX = 48


  # Scales up the number of AppServers used to host an application if the
  # request rate rises above this value.
  SCALEUP_REQUEST_RATE_THRESHOLD = 5


  # Scales down the number of AppServers used to host an application if the
  # request rate falls below this value.
  SCALEDOWN_REQUEST_RATE_THRESHOLD = 2


  # The minimum number of requests that have to sit in haproxy's wait queue for
  # an App Engine application before we will scale up the number of AppServers
  # that serve that application.
  SCALEUP_QUEUE_SIZE_THRESHOLD = 5


  # The path to the file where we will store information about AppServer
  # scaling decisions.
  AUTOSCALE_LOG_FILE = "/var/log/appscale/autoscale.log"


  # A Float that determines how much CPU can be used before the autoscaler will
  # stop adding AppServers on a node.
  MAX_CPU_FOR_APPSERVERS = 90.00


  # We won't allow any AppEngine server to have 1 minute average load
  # (normalized on the number of CPUs) to be bigger than this constant.
  MAX_LOAD_AVG = 2.0


  # We need to leave some extra RAM available for the system to operate
  # safely.
  SAFE_MEM = 500

  # A regular expression that can be used to match any character that is not
  # acceptable to use in a hostname:port string, used to filter out unacceptable
  # characters from user input.
  NOT_FQDN_REGEX = /[^\w\d\.:\/_-]/


  # A regular expression that can be used to match any character that is not
  # acceptable to use in a hostname:port string, while also allowing the +
  # character to be used. This is used to filter out unacceptable characters
  # from user input where the plus sign is acceptable.
  NOT_FQDN_OR_PLUS_REGEX = /[^\w\d\.\+:\/_-]/


  # A regular expression that can be used to match any character that is not
  # acceptable to use in a e-mail address, used to filter out unacceptable
  # characters from user input.
  NOT_EMAIL_REGEX = /[^\w\d_@-]/


  # An Integer that determines how many log messages we should send at a time
  # to the AppDashboard, for later viewing.
  LOGS_PER_BATCH = 25


  # An Array of Strings, where each String is an appid that corresponds to an
  # application that cannot be relocated within AppScale, because system
  # services assume that they run at a specific location.
  RESERVED_APPS = [AppDashboard::APP_NAME]


  # A Fixnum that indicates what the first port is that can be used for hosting
  # Google App Engine apps.
  STARTING_APPENGINE_PORT = 20000


  # A String that is returned to callers of get_app_upload_status that provide
  # an invalid reservation ID.
  ID_NOT_FOUND = "Reservation ID not found."


  # This String is used to inform the tools that the AppController is not
  # quite ready to receive requests.
  NOT_UP_YET = "not-up-yet"

  # A String that is returned to callers of set_property that provide an invalid
  # instance variable name to set.
  KEY_NOT_FOUND = "No property exists with the given name."


  # Where to put logs.
  LOG_FILE = "/var/log/appscale/controller-17443.log"


  # Where to put the pid of the controller.
  PID_FILE = "/var/run/appscale-controller.pid"


  # List of parameters allowed in the set_parameter (and in AppScalefile
  # at this time). If a default value is specified, it will be used if the
  # parameter is unspecified.
  PARAMETERS_AND_CLASS = {
    'alter_etc_resolv' => [ TrueClass, nil ],
    'controller_logs_to_dashboard' => [ TrueClass, 'False' ],
    'appengine' => [ Fixnum, '2' ],
    'autoscale' => [ TrueClass, nil ],
    'clear_datastore' => [ TrueClass, 'False' ],
    'client_secrets' => [ String, nil ],
    'disks' => [ String, nil ],
    'ec2_access_key' => [ String, nil ],
    'ec2_secret_key' => [ String, nil ],
    'ec2_url' => [ String, nil ],
    'EC2_ACCESS_KEY' => [ String, nil ],
    'EC2_SECRET_KEY' => [ String, nil ],
    'EC2_URL' => [ String, nil ],
    'flower_password' => [ String, nil ],
    'gce_instance_type' => [ String, nil ],
    'gce_user' => [ String, nil ],
    'group' => [ String, nil ],
    'hostname' => [ String, nil ],
    'keyname' => [ String, nil ],
    'ips' => [ String, nil ],
    'infrastructure' => [ String, nil ],
    'instance_type' => [ String, nil ],
    'machine' => [ String, nil ],
    'max_images' => [ Fixnum, '0' ],
    'max_memory' => [ Fixnum, '400' ],
    'min_images' => [ Fixnum, '1' ],
    'region' => [ String, nil ],
    'replication' => [ Fixnum, '1' ],
    'project' => [ String, nil ],
    'scp' => [ String, nil ],
    'static_ip' => [ String, nil ],
    'table' => [ String, 'cassandra' ],
    'use_spot_instances' => [ TrueClass, nil ],
    'user_commands' => [ String, nil ],
    'verbose' => [ TrueClass, 'False' ],
    'zone' => [ String, nil ]
  }

  # Template used for rsyslog configuration files.
  RSYSLOG_TEMPLATE_LOCATION = "#{APPSCALE_HOME}/lib/templates/rsyslog-app.conf"

  # Instance variables that we need to restore from the head node.
  DEPLOYMENT_STATE = [
    "@app_info_map",
    "@app_names",
    "@apps_loaded",
    "@nodes",
    "@options",
    "@last_decision"
  ]

  # Creates a new Djinn, which holds all the information needed to configure
  # and deploy all the services on this node.
  def initialize()
    # The password, or secret phrase, that is required for callers to access
    # methods exposed via SOAP.
    @@secret = HelperFunctions.get_secret()

    # An Array of Hashes, where each Hash contains a log message and the time
    # it was logged.
    @@logs_buffer = []

    @@log = Logger.new(STDOUT)
    @@log.level = Logger::INFO

    @my_index = nil
    @my_public_ip = nil
    @my_private_ip = nil
    @apps_to_restart = []
    @kill_sig_received = false
    @done_initializing = false
    @done_loading = false
    @state = "AppController just started"
    @num_appengines = 1
    @all_stats = []
    @last_updated = 0
    @state_change_lock = Monitor.new()

    @initialized_apps = {}
    @total_req_rate = {}
    @current_req_rate = {}
    @last_sampling_time = {}
    @last_scaling_time = Time.now.to_i
    @app_upload_reservations = {}

    # This variable is used to keep track of the list of zookeeper servers
    # we have in this deployment.
    @zookeeper_data = []

    # This variable is used to keep track of the list of memcache servers.
    @memcache_contents = ""

    # The following variables are restored from the headnode ie they are
    # part of the common state of the running deployment.
    @app_info_map = {}
    @app_names = []
    @apps_loaded = []
    @nodes = []
    @options = {}
    @last_decision = {}

    # Make sure monit is started.
    MonitInterface.start_monit()
  end

  # A SOAP-exposed method that callers can use to determine if this node
  # has received information from another node and is starting up.
  def is_done_initializing(secret)
    if valid_secret?(secret)
      return @done_initializing
    else
      return BAD_SECRET_MSG
    end
  end


  # A SOAP-exposed method that callers use to determine if this node has
  # finished starting all the roles it should run when it initially starts.
  def is_done_loading(secret)
    if valid_secret?(secret)
      return @done_loading
    else
      return BAD_SECRET_MSG
    end
  end


  # A SOAP-exposed method that callers can use to get information about what
  # roles each node in the AppScale deployment are running.
  def get_role_info(secret)
    if !valid_secret?(secret)
      return BAD_SECRET_MSG
    end

    all_nodes = []
    @nodes.each { |node|
      all_nodes << node.to_hash()
    }

    return JSON.dump(all_nodes)
  end


  # A SOAP-exposed method that callers can use to get information about what
  # apps are running on this machine, as well as what ports they are bound to,
  # and what ports run nginx and haproxy in front of them.
  #
  # Args:
  #   secret: A String that authenticates callers.
  # Returns:
  #   BAD_SECRET_MSG if the caller could not be authenticated. If the caller
  #   can be authenticated, a JSON-dumped Hash containing information about
  #   applications on this machine is returned.
  def get_app_info_map(secret)
    if !valid_secret?(secret)
      return BAD_SECRET_MSG
    end

    return JSON.dump(@app_info_map)
  end


  # A SOAP-exposed method that callers can use to tell this AppController that
  # an app hosted in this cloud needs to have its nginx reverse proxy serving
  # HTTP and HTTPS traffic on different ports.
  #
  # Args:
  #   appid: A String that names the application already running in this
  #     deployment that should be relocated.
  #   http_port: A String or Fixnum that names the port that should be used to
  #     serve HTTP traffic for this app.
  #   https_port: A String or Fixnum that names the port that should be used to
  #     serve HTTPS traffic for this app.
  #   secret: A String that authenticates callers.
  # Returns:
  #   "OK" if the relocation occurred successfully, and a String containing the
  #   reason why the relocation failed in all other cases.
  def relocate_app(appid, http_port, https_port, secret)
    if !valid_secret?(secret)
      return BAD_SECRET_MSG
    end

    # Only the login node runs relocate.
    if not my_node.is_login?
      Djinn.log_warn("Only login nodes runs relocate.")
      return "Error: this is not the login node."
    end

    Djinn.log_debug("@app_info_map is #{@app_info_map.inspect}")
    http_port = Integer(http_port)
    https_port = Integer(https_port)

    # First, only let users relocate apps to ports that the firewall has open
    # for App Engine apps.
    if http_port != 80 and
       (http_port < Nginx::START_PORT or http_port > Nginx::END_PORT)
      return "Error: HTTP port must be 80, or in the range" +
        " #{Nginx::START_PORT}-#{Nginx::END_PORT}."
    end

    if (https_port < Nginx::START_PORT - Nginx::SSL_PORT_OFFSET or https_port >
        Nginx::END_PORT - Nginx::SSL_PORT_OFFSET) and https_port != 443
      return "Error: HTTPS port must be 443, or in the range " +
         "#{Nginx::START_PORT - Nginx::SSL_PORT_OFFSET}-" +
         "#{Nginx::END_PORT - Nginx::SSL_PORT_OFFSET}."
    end

    # We need to check if http_port and https_port are already in use by
    # another application, so we do that with find_lowest_free_port and we
    # fix the range to the single port.
    if find_lowest_free_port(http_port, http_port, appid) < 0
      return "Error: requested http port is already in use."
    end
    if find_lowest_free_port(https_port, https_port, appid) < 0
      return "Error: requested https port is already in use."
    end

    if RESERVED_APPS.include?(appid)
      return "Error: Can't relocate the #{appid} app."
    end

    # Next, rewrite the nginx config file with the new ports
    Djinn.log_info("Regenerating nginx config for relocated app #{appid}")
    APPS_LOCK.synchronize {
      @app_info_map[appid]['nginx'] = http_port
      @app_info_map[appid]['nginx_https'] = https_port
    }
    proxy_port = @app_info_map[appid]['haproxy']
    my_private = my_node.private_ip
    my_public = my_node.public_ip
    login_ip = get_login.private_ip

    static_handlers = HelperFunctions.parse_static_data(appid)
    Nginx.write_fullproxy_app_config(appid, http_port, https_port, my_public,
      my_private, proxy_port, static_handlers, login_ip,
      @app_info_map[appid]['language'])

    Djinn.log_debug("Done writing new nginx config files!")
    Nginx.reload()

    # Same for any cron jobs the user has set up.
    # TODO: We do this on the login node, but the cron jobs are initially
    # set up on the shadow node. In all supported cases, these are the same
    # node, but there may be an issue if they are on different nodes in
    # the future.
    CronHelper.update_cron(my_public, http_port,
      @app_info_map[appid]['language'], appid)

    # Finally, the AppServer takes in the port to send Task Queue tasks to
    # from a file. Update the file and restart the AppServers so they see
    # the new port. Do this in a separate thread to avoid blocking the caller.
    port_file = "#{APPSCALE_CONFIG_DIR}/port-#{appid}.txt"
    HelperFunctions.write_file(port_file, http_port)

    Thread.new {
      # Notify the UAServer about the new ports.
      uac = UserAppClient.new(my_node.private_ip, @@secret)
      success = uac.add_instance(appid, my_public, http_port, https_port)
      if !success
        Djinn.log_warn("Failed to store relocation ports for #{appid} via the uaserver.")
        return
      end

      @nodes.each { |node|
        if node.private_ip != my_node.private_ip
          HelperFunctions.scp_file(port_file, port_file, node.private_ip,
            node.ssh_key)
        end
        next if not node.is_appengine?
        app_manager = AppManagerClient.new(node.private_ip)
        begin
          app_manager.restart_app_instances_for_app(appid,
            @app_info_map[appid]['language'])
        rescue FailedNodeException
          Djinn.log_warn("#{appid} may have not restarted on #{node.private_ip} upon relocate.")
        end
      }
    }

    # Once we've relocated the app, we need to tell the XMPPReceiver about the
    # app's new location.
    MonitInterface.restart("xmpp-#{appid}")

    return "OK"
  end


  # A SOAP-exposed method that tells the AppController to terminate all services
  # in this AppScale deployment.
  #
  # Args:
  #   stop_deployment: A boolean to indicate if the whole deployment
  #                    should be stopped.
  #   secret         : A String used to authenticate callers.
  # Returns:
  #   A String indicating that the termination has started, or the reason why it
  #   failed.
  def kill(stop_deployment, secret)
    if !valid_secret?(secret)
      return BAD_SECRET_MSG
    end
    @kill_sig_received = true

    Djinn.log_info("Received a stop request.")

    if my_node.is_login? and stop_deployment
      Djinn.log_info("Stopping all other nodes.")
      # Let's stop all other nodes.
      threads << Thread.new {
        @nodes.each { |node|
          if node.private_ip != my_node.private_ip
            acc = AppControllerClient.new(ip, @@secret)
            begin
              acc.kill(stop_deployment)
              Djinn.log_info("kill: sent kill command to node at #{ip}.")
            rescue FailedNodeException
              Djinn.log_warn("kill: failed to talk to node at #{ip} while.")
            end
          end
        }
      }
    end

    if @options['alter_etc_resolv'].downcase == "true"
      HelperFunctions.restore_etc_resolv()
    end
    Djinn.log_info("---- Stopping AppController ----")

    return "OK"
  end


  # Validates and sets the instance variables that Djinn needs before it can
  # begin configuring and deploying services on a given node (and if it is the
  # first Djinn, starting up the other Djinns).
  def set_parameters(djinn_locations, database_credentials, app_names, secret)
    if !valid_secret?(secret)
      return BAD_SECRET_MSG
    end

    if djinn_locations.class != String
      msg = "Error: djinn_locations wasn't a String, but was a " +
        djinn_locations.class.to_s
      Djinn.log_error(msg)
      return msg
    end
    locations = JSON.load(djinn_locations)

    if database_credentials.class != Array
      msg = "Error: database_credentials wasn't an Array, but was a " +
        database_credentials.class.to_s
      Djinn.log_error(msg)
      return msg
    end

    if app_names.class != Array
      msg = "Error: app_names wasn't an Array, but was a " +
        app_names.class.to_s
      Djinn.log_error(msg)
      return msg
    end

    # credentials is an array that we're converting to
    # hash tables, so we need to make sure that every key maps to a value
    # e.g., ['foo', 'bar'] becomes {'foo' => 'bar'}
    # so we need to make sure that the array has an even number of elements
    if database_credentials.length % 2 != 0
      msg = "Error: DB Credentials wasn't of even length: Len = " + \
        "#{database_credentials.length}"
      Djinn.log_error(msg)
      return msg
    end

    possible_credentials = Hash[*database_credentials]
    if !valid_format_for_credentials(possible_credentials)
      return "Error: Credential format wrong"
    end

    keyname = possible_credentials["keyname"]
    @options = possible_credentials
    @app_names = app_names

    nodes = Djinn.convert_location_array_to_class(locations, keyname)
    converted_nodes = convert_fqdns_to_ips(nodes)
    @state_change_lock.synchronize {
      @nodes = converted_nodes
    }
    @options = sanitize_credentials()

    # Check that we got good parameters: we removed the unkown ones for
    # backward compatibilty.
    options_to_delete = []
    @options.each { |key, val|
      # Is the parameter known?
      if PARAMETERS_AND_CLASS.has_key?(key) == false
        begin
          msg = "Removing unknown parameter '" + key.to_s + "'."
        rescue
          msg = "Removing unknown parameter."
        end
        Djinn.log_warn(msg)
        options_to_delete.push(key)
        next
      end

      # Check that the value that came in is a String or as final class of
      # the parameter. There is no boolean, so TrueClass and FalseClass
      # needs to be check both. If not, remove the parameter since we
      # won't be able to translate it.
      if not (val.class == String or val.class == PARAMETERS_AND_CLASS[key][0] or
         (PARAMETERS_AND_CLASS[key][0] == TrueClass and val.class == FalseClass))
        begin
          msg = "Removing parameter '" + key + "' with unknown value '" +\
            val.to_s + "'."
        rescue
          msg = "Removing parameter '" + key + "' with unknown value."
        end
        Djinn.log_warn(msg)
        options_to_delete.push(key)
        next
      end

      msg = "Converting '" + key + "' with value '" + val + "'."
      Djinn.log_info(msg)

      # Let's check if we can convert them now to the proper class.
      if PARAMETERS_AND_CLASS[key][0] == Fixnum
        begin
          test_value = Integer(val)
        rescue
          msg = "Warning: parameter '" + key + "' is not an integer (" +\
            val.to_s + "). Removing it."
          Djinn.log_warn(msg)
          options_to_delete.push(key)
          next
        end
      end

      # Booleans and Integer (basically non-String) seem to create issues
      # at the SOAP level (possibly because they are in a structure) with
      # message similar to "failed to serialize detail object". We convert
      # them here to String.
      if PARAMETERS_AND_CLASS[key][0] == TrueClass or
        PARAMETERS_AND_CLASS[key][0] == Fixnum
        begin
          @options[key] = val.to_s
        rescue
          msg = "Warning: cannot convert '" + key + "' to string. Removing it."
          Djinn.log_warn(msg)
          options_to_delete.push(key)
        end
        next
      end
    }
    options_to_delete.each { |key|
      @options.delete(key)
    }

    # Now let's make sure the parameters that needs to have values are
    # indeed defines, otherwise set the defaults.
    PARAMETERS_AND_CLASS.each { |key, key_type, val|
      if @options[key]
        # The parameter 'key' is defined, no need to do anything.
        next
      end
      if PARAMETERS_AND_CLASS[key][1]
         # The parameter has a default, and it's not defined. Adding
         # default value.
         @options[key] = PARAMETERS_AND_CLASS[key][1]
      end
    }

    find_me_in_locations()
    if @my_index.nil?
      return "Error: Couldn't find me in the node map"
    end

    ENV['EC2_URL'] = @options['ec2_url']

    if @options['ec2_access_key'].nil?
      @options['ec2_access_key'] = @options['EC2_ACCESS_KEY']
      @options['ec2_secret_key'] = @options['EC2_SECRET_KEY']
      @options['ec2_url'] = @options['EC2_URL']
    end

    if @options['alter_etc_resolv'].downcase == "true"
      HelperFunctions.alter_etc_resolv()
    end

    @@log.level = Logger::DEBUG if @options['verbose'].downcase == "true"

    begin
      @options['zone'] = JSON.load(@options['zone'])
    rescue JSON::ParserError
      Djinn.log_info("Fail to parse 'zone': ignoring it.")
    end

    Djinn.log_run("mkdir -p #{PERSISTENT_MOUNT_POINT}/apps")

    Djinn.log_debug("set_parameters: set @options to #{@options}.")
    Djinn.log_debug("set_parameters: set @nodes to #{@nodes}.")

    return "OK"
  end


  # Gets the status of the current node in the AppScale deployment
  #
  # Args:
  #   secret: The shared key for authentication
  # Returns:
  #   A string with the current node's status
  #
  def status(secret)
    if !valid_secret?(secret)
      return BAD_SECRET_MSG
    end

    stats = get_stats(secret)

    stats_str = <<-STATUS
    Currently using #{stats['cpu']} Percent CPU and #{stats['memory']} Percent Memory
    Hard disk is #{stats['disk']} Percent full
    Is currently: #{stats['roles'].join(', ')}
    Database is at #{stats['db_location']}
    Is in cloud: #{stats['cloud']}
    Current State: #{stats['state']}
    STATUS

    if my_node.is_login?
      app_names = []
      stats['apps'].each { |k, v|
        app_names << k
      }

      stats_str << "    Hosting the following apps: #{app_names.join(', ')}\n"

      stats['apps'].each { |app_name, is_loaded|
        next if !is_loaded
        next if app_name == "none"
        stats_str << "    Information for application: #{app_name}\n"
        stats_str << "        Language            : "
        if !@app_info_map[app_name]['language'].nil?
          stats_str << "#{@app_info_map[app_name]['language']}\n"
        else
          stats_str << "Unknown\n"
        end
        stats_str << "        Number of AppServers: "
        if !@app_info_map[app_name]['appengine'].nil?
          running = 0
          pending = 0
          @app_info_map[app_name]['appengine'].each{ |location|
             host, port = location.split(":")
             if Integer(port) > 0
               running += 1
             else
               pending += 1
             end
          }
          stats_str << "#{running} running"
          if pending > 0
            stats_str << ", #{pending} pending"
          end
          stats_str << "\n"
        else
          stats_str << "Unknown\n"
        end
        stats_str << "        HTTP port           : "
        if !@app_info_map[app_name]['nginx'].nil?
          stats_str << "#{@app_info_map[app_name]['nginx']}\n"
        else
          stats_str << "Unknown\n"
        end
        stats_str << "        HTTPS port          : "
        if !@app_info_map[app_name]['nginx_https'].nil?
          stats_str << "#{@app_info_map[app_name]['nginx_https']}\n"
        else
          stats_str << "Unknown\n"
        end
      }
    end

    return stats_str
  end

  # Upload a Google App Engine application into this AppScale deployment.
  #
  # Args:
  #   archived_file: A String, with the path to the compressed file containing
  #     the app.
  #   file_suffix: A String indicating what suffix the file should have.
  #   email: A String with the email address of the user that will own this app.
  #   secret: A String with the shared key for authentication.
  # Returns:
  #   A JSON-dumped Hash with fields indicating if the upload process began
  #   successfully, and a reservation ID that can be used with
  #   get_app_upload_status to see if the app has successfully uploaded or not.
  def upload_app(archived_file, file_suffix, email, secret)
    if !valid_secret?(secret)
      return BAD_SECRET_MSG
    end

    reservation_id = HelperFunctions.get_random_alphanumeric()
    @app_upload_reservations[reservation_id] = {'status' => 'starting'}

    Djinn.log_debug("Received a request to upload app at #{archived_file}, with suffix #{file_suffix}, with admin user #{email}.")

    Thread.new {
      if !archived_file.match(/#{file_suffix}$/)
        archived_file_old = archived_file
        archived_file = "#{archived_file_old}.#{file_suffix}"
        Djinn.log_debug("Renaming #{archived_file_old} to #{archived_file}")
        File.rename(archived_file_old, archived_file)
      end

      Djinn.log_debug("Uploading file at location #{archived_file}")
      keyname = @options['keyname']
      command = "appscale-upload-app --file '#{archived_file}' " +
        "--email #{email} --keyname #{keyname} 2>&1"
      output = Djinn.log_run("#{command}")
      if output.include?("Your app can be reached at the following URL")
        result = "true"
      else
        result = output
      end

      @app_upload_reservations[reservation_id]['status'] = result
    }

    return JSON.dump({
      'reservation_id' => reservation_id,
      'status' => 'starting'
    })
  end

  # Checks the status of the App Engine app uploading with the given reservation
  # ID.
  #
  # Args:
  #   reservation_id: A String that corresponds to the reservation ID given when
  #     the app upload process began.
  #   secret: A String with the shared key for authentication.
  # Returns:
  #   A String that indicates what the state is of the uploaded application. If
  #   the given reservation ID was not found, ID_NOT_FOUND is returned. If the
  #   caller attempts to authenticate with an invalid secret, BAD_SECRET_MSG is
  #   returned.
  def get_app_upload_status(reservation_id, secret)
    if !valid_secret?(secret)
      return BAD_SECRET_MSG
    end

    if @app_upload_reservations[reservation_id]['status']
      return @app_upload_reservations[reservation_id]['status']
    else
      return ID_NOT_FOUND
    end
  end

  # Gets the statistics of all the nodes in the AppScale deployment.
  #
  # Args:
  #   secret: A string with the shared key for authentication.
  # Returns:
  #   A JSON string with the statistics of the nodes.
  def get_stats_json(secret)
    if !valid_secret?(secret)
      return BAD_SECRET_MSG
    end

    return JSON.dump(@all_stats)
  end


  # Updates our locally cached information about the CPU, memory, and disk
  # usage of each machine in this AppScale deployment.
  def update_node_info_cache()
    new_stats = []

    Thread.new {
      @nodes.each { |node|
        ip = node.private_ip
        if ip == my_node.private_ip
          new_stats << get_stats(@@secret)
        else
          acc = AppControllerClient.new(ip, @@secret)
          begin
            new_stats << acc.get_stats()
          rescue FailedNodeException
            Djinn.log_warn("Failed to get status update from node at #{ip}, so " +
              "not adding it to our cached info.")
          end
        end
      }
      @all_stats = new_stats
    }
  end


  # Gets the database information of the AppScale deployment.
  #
  # Args:
  #   secret: A string with the shared key for authentication.
  # Returns:
  #   A JSON string with the database information.
  def get_database_information(secret)
    tree = { :table => @options['table'], :replication => @options['replication'],
      :keyname => @options['keyname'] }
    return JSON.dump(tree)
  end

  # Gets the statistics of only this node.
  #
  # Args:
  #   secret: A string with the shared key for authentication.
  # Returns:
  #   A Hash with the statistics of this node.
  def get_stats(secret)
    if !valid_secret?(secret)
      return BAD_SECRET_MSG
    end

    usage = HelperFunctions.get_usage()
    mem = sprintf("%3.2f", usage['mem'])
    usagecpu = sprintf("%3.2f", usage['cpu'])

    jobs = my_node.jobs or ["none"]
    # don't use an actual % below, or it will cause a string format exception
    stats = {
      'ip' => my_node.public_ip,
      'private_ip' => my_node.private_ip,
      'cpu' => usagecpu,
      'num_cpu' => usage['num_cpu'],
      'load' => usage['load'],
      'memory' => mem,
      'free_memory' => Integer(usage['free_mem']),
      'disk' => usage['disk'],
      'roles' => jobs,
      'cloud' => my_node.cloud,
      'state' => @state
    }

    # As of 2.5.0, db_locations is used by the tools to understand when
    # the AppController is setup and ready to go: we make sure here to
    # follow that rule.
    if @done_initializing
      stats['db_location'] = get_db_master.public_ip
    else
      stats['db_location'] = NOT_UP_YET
    end

    stats['apps'] = {}
    @app_names.each { |name|
      stats['apps'][name] = @apps_loaded.include?(name)
    }
    return stats
  end


  # Runs the Groomer service that the Datastore provides, which cleans up
  # deleted entries and generates statistics about the entities stored for each
  # application.
  #
  # Args:
  #   secret: A String with the shared key for authentication.
  # Returns:
  #   'OK' if the groomer was invoked, and BAD_SECRET_MSG if the user failed to
  #   authenticate correctly.
  def run_groomer(secret)
    if !valid_secret?(secret)
      return BAD_SECRET_MSG
    end

    Thread.new {
      run_groomer_command = "#{PYTHON27} #{APPSCALE_HOME}/AppDB/groomer.py"
      if my_node.is_db_master?
        Djinn.log_run(run_groomer_command)
      else
        db_master = get_db_master()
        HelperFunctions.run_remote_command(db_master.private_ip,
          run_groomer_command, db_master.ssh_key, NO_OUTPUT)
      end
    }

    return 'OK'
  end


  # Queries the AppController for a list of instance variables whose names match
  # the given regular expression, as well as the values associated with each
  # match.
  #
  # Args:
  #   property_regex: A String that will be used as the regular expression,
  #     determining which instance variables should be returned.
  #   secret: A String with the shared key for authentication.
  #
  # Returns:
  #   A JSON-dumped Hash mapping each instance variable matching the given regex
  #   to the value it is bound to.
  def get_property(property_regex, secret)
    if !valid_secret?(secret)
      return BAD_SECRET_MSG
    end

    properties = {}
    instance_variables.each { |name|
      name_without_at_sign = name[1..name.length-1]
      begin
        if name_without_at_sign =~ /\A#{property_regex}\Z/
          value = instance_variable_get(name)
          properties[name_without_at_sign] = value
        end
      rescue RegexpError
      end
    }

    Djinn.log_debug("Caller asked for instance variables matching regex " +
      "#{property_regex}, returning response #{properties.inspect}")
    return JSON.dump(properties)
  end


  # Sets the named instance variable to the given value.
  #
  # Args:
  #   property_name: A String naming the instance variable that should be set.
  #   property_value: A String or Fixnum that provides the value for the given
  #     property name.
  #   secret: A String with the shared key for authentication.
  #
  # Returns:
  #   A String containing:
  #     - 'OK' if the value was successfully set.
  #     - KEY_NOT_FOUND if there is no instance variable with the given name.
  #     - BAD_SECRET_MSG if the caller could not be authenticated.
  def set_property(property_name, property_value, secret)
    if !valid_secret?(secret)
      return BAD_SECRET_MSG
    end

    Djinn.log_info("Attempting to set @#{property_name} to #{property_value}")

    name_with_at_sign = "@#{property_name}"
    begin
      instance_variable_set(name_with_at_sign, property_value)
    rescue NameError
      Djinn.log_info("Failed to set @#{property_name}")
      return KEY_NOT_FOUND
    end

    Djinn.log_info("Successfully set @#{property_name} to #{property_value}")
    return 'OK'
  end

  # Checks ZooKeeper to see if the deployment ID exists.
  # Returns:
  #   A boolean indicating whether the deployment ID has been set or not.
  def deployment_id_exists(secret)
    if !valid_secret?(secret)
      return BAD_SECRET_MSG
    end

    return ZKInterface.exists?(DEPLOYMENT_ID_PATH)
  end

  # Retrieves the deployment ID from ZooKeeper.
  # Returns:
  #   A string that contains the deployment ID.
  def get_deployment_id(secret)
    if !valid_secret?(secret)
      return BAD_SECRET_MSG
    end

    begin
      return ZKInterface.get(DEPLOYMENT_ID_PATH)
    rescue FailedZooKeeperOperationException => e
      Djinn.log_warn("(get_deployment_id) failed talking to zookeeper " +
        "with #{e.message}.")
      return
    end
  end

  # Sets deployment ID in ZooKeeper.
  # Args:
  #   id: A string that contains the deployment ID.
  def set_deployment_id(secret, id)
    if !valid_secret?(secret)
      return BAD_SECRET_MSG
    end

    begin
      ZKInterface.set(DEPLOYMENT_ID_PATH, id, false)
    rescue FailedZooKeeperOperationException => e
      Djinn.log_warn("(set_deployment_id) failed talking to zookeeper " +
        "with #{e.message}.")
    end
    return
  end

  # Enables or disables datastore writes on this node.
  # Args:
  #   read_only: A string that indicates whether to turn read-only mode on or
  #     off.
  def set_node_read_only(read_only, secret)
    if !valid_secret?(secret)
      return BAD_SECRET_MSG
    end
    return INVALID_REQUEST unless %w(true false).include?(read_only)
    read_only = read_only == 'true'

    DatastoreServer.set_read_only_mode(read_only)
    if read_only
      GroomerService.stop()
    else
      GroomerService.start()
    end

    return 'OK'
  end

  # Enables or disables datastore writes on this deployment.
  # Args:
  #   read_only: A string that indicates whether to turn read-only mode on or
  #     off.
  def set_read_only(read_only, secret)
    if !valid_secret?(secret)
      return BAD_SECRET_MSG
    end
    return INVALID_REQUEST unless %w(true false).include?(read_only)

    @nodes.each { | node |
      if node.is_db_master? or node.is_db_slave?
        acc = AppControllerClient.new(node.private_ip, @@secret)
        response = acc.set_node_read_only(read_only)
        return response unless response == 'OK'
      end
    }

    return 'OK'
  end

  # Queries the UserAppServer to see if the named application exists,
  # and if it is listening to any port.
  #
  # Args:
  #   appname: The name of the app that we should check for existence.
  # Returns:
  #   A boolean indicating whether or not the user application exists.
  def does_app_exist(appname, secret)
    if !valid_secret?(secret)
      return BAD_SECRET_MSG
    end

    begin
      uac = UserAppClient.new(my_node.private_ip, @@secret)
      return uac.does_app_exist?(appname)
    rescue FailedNodeException
      Djinn.log_warn("Failed to talk to the UserAppServer to check if the  " +
        "application #{appname} exists")
    end
  end

  # Resets a user's password.
  #
  # Args:
  #   username: The email address for the user whose password will be changed.
  #   password: The SHA1-hashed password that will be set as the user's password.
  def reset_password(username, password, secret)
    if !valid_secret?(secret)
      return BAD_SECRET_MSG
    end

    begin
      uac = UserAppClient.new(my_node.private_ip, @@secret)
      return uac.change_password(username, password)
    rescue FailedNodeException
      Djinn.log_warn("Failed to talk to the UserAppServer while resetting " +
        "the user's password.")
    end
  end

  # Queries the UserAppServer to see if the given user exists.
  #
  # Args:
  #   username: The email address registered as username for the user's application.
  def does_user_exist(username, secret)
    if !valid_secret?(secret)
      return BAD_SECRET_MSG
    end

    begin
      uac = UserAppClient.new(my_node.private_ip, @@secret)
      return uac.does_user_exist?(username)
    rescue FailedNodeException
      Djinn.log_warn("Failed to talk to the UserAppServer to check if the " +
        "the user #{username} exists.")
    end
  end

  # Creates a new user account, with the given username and hashed password.
  #
  # Args:
  #   username: An email address that should be set as the new username.
  #   password: A sha1-hashed password that is bound to the given username.
  #   account_type: A str that indicates if this account can be logged into
  #     by XMPP users.
  def create_user(username, password, account_type, secret)
    if !valid_secret?(secret)
      return BAD_SECRET_MSG
    end

    begin
      uac = UserAppClient.new(my_node.private_ip, @@secret)
      return uac.commit_new_user(username, password, account_type)
    rescue FailedNodeException
      Djinn.log_warn("Failed to talk to the UserAppServer while commiting " +
        "the user #{username}.")
    end
  end

  # Grants the given user the ability to perform any administrative action.
  #
  # Args:
  #   username: The e-mail address that should be given administrative authorizations.
  def set_admin_role(username, is_cloud_admin, capabilities, secret)
    if !valid_secret?(secret)
      return BAD_SECRET_MSG
    end

    begin
      uac = UserAppClient.new(my_node.private_ip, @@secret)
      return uac.set_admin_role(username, is_cloud_admin, capabilities)
    rescue FailedNodeException
      Djinn.log_warn("Failed to talk to the UserAppServer while setting admin role " +
        "for the user #{username}.")
    end
  end

  # Retrieve application metadata from the UAServer.
  #
  #  Args:
  #    app_id: A string containing the application ID.
  #  Returns:
  #    A JSON-encoded string containing the application metadata.
  def get_app_data(app_id, secret)
    if !valid_secret?(secret)
      return BAD_SECRET_MSG
    end

    begin
      uac = UserAppClient.new(my_node.private_ip, @@secret)
      return uac.get_app_data(app_id)
    rescue FailedNodeException
      Djinn.log_warn("Failed to talk to the UserAppServer while getting the app admin" +
        "for the application #{app_id}.")
    end
  end

  # Tells the UserAppServer to reserve the given app_id for
  # a particular user.
  #
  # Args:
  #   username: A str representing the app administrator's e-mail address.
  #   app_id: A str representing the application ID to reserve.
  #   app_language: The runtime (Python 2.5/2.7, Java, or Go) that the app
  #     runs over.
  def reserve_app_id(username, app_id, app_language, secret)
    if !valid_secret?(secret)
      return BAD_SECRET_MSG
    end

    begin
      uac = UserAppClient.new(my_node.private_ip, @@secret)
      return uac.commit_new_app_name(username, app_id, app_language)
    rescue FailedNodeException
      Djinn.log_warn("Failed to talk to the UserAppServer while reserving app id " +
        "for the application #{app_id}.")
    end
  end

  # Removes an application and stops all AppServers hosting this application.
  #
  # Args:
  #   app_name: The application to stop
  #   secret: Shared key for authentication
  #
  def stop_app(app_name, secret)
    if !valid_secret?(secret)
      return BAD_SECRET_MSG
    end

    app_name.gsub!(/[^\w\d\-]/, "")
    Djinn.log_info("Shutting down app named [#{app_name}]")
    result = ""
    Djinn.log_run("rm -rf /var/apps/#{app_name}")
    CronHelper.clear_app_crontab(app_name)

    # app shutdown process can take more than 30 seconds
    # so run it in a new thread to avoid 'execution expired'
    # error messages and have the tools poll it
    Thread.new {
      # The login node has extra stuff to do: remove the xmpp listener and
      # inform the other nodes to stop the application, and remove the
      # application from the metadata (soap_server).
      if my_node.is_login?
        begin
          uac = UserAppClient.new(my_node.private_ip, @@secret)
          if not uac.does_app_exist?(app_name)
            Djinn.log_info("(stop_app) #{app_name} does not exist.")
          else
            result = uac.delete_app(app_name)
            Djinn.log_debug("(stop_app) delete_app returned: #{result}.")
          end
        rescue FailedNodeException
          Djinn.log_warn("(stop_app) delete_app: failed to talk " +
            "to the UserAppServer.")
        end
        @nodes.each { |node|
          next if node.private_ip == my_node.private_ip
          if node.is_appengine?
            ip = node.private_ip
            acc = AppControllerClient.new(ip, @@secret)
            begin
              result = acc.stop_app(app_name)
              Djinn.log_debug("Removing application #{app_name} from #{ip} " +
                "returned #{result}")
            rescue FailedNodeException
              Djinn.log_warn("Could not remove application #{app_name} from " +
                "#{ip} - moving on to other nodes.")
            end
          end
        }
        pid_files = HelperFunctions.shell("ls #{APPSCALE_CONFIG_DIR}/xmpp-#{app_name}.pid").split
        unless pid_files.nil? # not an error here - XMPP is optional
          pid_files.each { |pid_file|
            pid = HelperFunctions.read_file(pid_file)
            Djinn.log_run("kill -9 #{pid}")
          }
        end
        stop_xmpp_for_app(app_name)
      end

      Djinn.log_debug("(stop_app) Maybe stopping taskqueue worker")
      maybe_stop_taskqueue_worker(app_name)
      Djinn.log_debug("(stop_app) Done maybe stopping taskqueue worker")

      APPS_LOCK.synchronize {
        if my_node.is_login?
          Nginx.remove_app(app_name)
          HAProxy.remove_app(app_name)
        end

        if my_node.is_appengine?
          Djinn.log_debug("(stop_app) Calling AppManager for app #{app_name}")
          app_manager = AppManagerClient.new(my_node.private_ip)
          begin
            if app_manager.stop_app(app_name)
              Djinn.log_info("(stop_app) AppManager shut down app #{app_name}")
            else
              Djinn.log_error("(stop_app) unable to stop app #{app_name}")
            end
          rescue FailedNodeException
            Djinn.log_warn("(stop_app) #{app_name} may have not been stopped")
          end

          begin
            ZKInterface.remove_app_entry(app_name, my_node.public_ip)
          rescue FailedZooKeeperOperationException => e
            Djinn.log_warn("(stop_app) got exception talking to " +
              "zookeeper: #{e.message}.")
          end
        end

        # If this node has any information about AppServers for this app,
        # clear that information out.
        if !@app_info_map[app_name].nil?
          @app_info_map.delete(app_name)
        end

        @apps_loaded = @apps_loaded - [app_name]
        @app_names = @app_names - [app_name]

        if @apps_loaded.empty?
          @apps_loaded << "none"
        end

        if @app_names.empty?
          @app_names << "none"
        end
      } # end of lock
    } # end of thread

    return "true"
  end

  # Stop taskqueue worker on this local machine.
  #
  # Args:
  #   app: The application ID.
  def maybe_stop_taskqueue_worker(app)
    if my_node.is_taskqueue_master? or my_node.is_taskqueue_slave?
      Djinn.log_info("Stopping TaskQueue workers for app #{app}")
      tqc = TaskQueueClient.new()
      begin
        result = tqc.stop_worker(app)
        Djinn.log_info("Stopped TaskQueue workers for app #{app}: #{result}")
      rescue FailedNodeException
        Djinn.log_warn("Failed to stop TaskQueue workers for app #{app}")
      end
    end
  end

  # Start taskqueue worker on this local machine.
  #
  # Args:
  #   app: The application ID.
  def maybe_start_taskqueue_worker(app)
    if my_node.is_taskqueue_master? or my_node.is_taskqueue_slave?
      tqc = TaskQueueClient.new()
      begin
        result = tqc.start_worker(app)
        Djinn.log_info("Starting TaskQueue worker for app #{app}: #{result}")
      rescue FailedNodeException
        Djinn.log_warn("Failed to start TaskQueue workers for app #{app}")
      end
    end
  end

  # Reload the queue information of an app and reload the queues if needed.
  #
  # Args:
  #   app: The application ID.
  def maybe_reload_taskqueue_worker(app)
    if my_node.is_taskqueue_master? or my_node.is_taskqueue_slave?
      tqc = TaskQueueClient.new()
      begin
        result = tqc.reload_worker(app)
        Djinn.log_info("Checking TaskQueue worker for app #{app}: #{result}")
      rescue FailedNodeException
        Djinn.log_warn("Failed to reload TaskQueue workers for app #{app}")
      end
    end
  end

  def update(app_names, secret)
    if !valid_secret?(secret)
      return BAD_SECRET_MSG
    end

    # Few sanity checks before acting.
    if not my_node.is_login?
      Djinn.log_warn("I'm not a login node, but received an update request.")
      return "Error: server is not a login node."
    end
    if app_names.class != Array
      return "app_names was not an Array but was a #{app_names.class}."
    end

    Djinn.log_info("Received request to update these apps: #{app_names.join(', ')}.")

    # Begin by marking the apps that should be running.
    current_apps_uploaded = @apps_loaded
    Djinn.log_debug("Running apps: #{app_names.join(', ')}.")

    # Get a list of the apps we need to restart.
    apps_to_restart = current_apps_uploaded & app_names
    Djinn.log_debug("Apps to restart are #{apps_to_restart}")

    # Next, check if the language of the application is correct.
    apps_names.each{ |app|
      if check_app_language(app) == INVALID_REQUEST
        apps_to_restart.delete(app)
        result = stop_app(app, @@secret)
        Djinn.log_error("Disabling app #{app} because of invalid language.")
      end
    }

    # Next, restart any apps that have new code uploaded.
    if !apps_to_restart.empty?
      apps_to_restart.each { |appid|
        location = "#{PERSISTENT_MOUNT_POINT}/apps/#{appid}.tar.gz"
        begin
          ZKInterface.clear_app_hosters(appid)
          ZKInterface.add_app_entry(appid, my_node.public_ip, location)
        rescue FailedZooKeeperOperationException => e
          Djinn.log_warn("(update) couldn't talk with zookeeper while " +
            "working on app #{appid} with #{e.message}.")
        end
      }

      @nodes.each_index { |index|
        result = ""
        ip = @nodes[index].private_ip
        if my_node.private_ip == ip
          result = set_apps_to_restart(apps_to_restart, @@secret)
        else
          acc = AppControllerClient.new(ip, @@secret)
          begin
            result = acc.set_apps_to_restart(apps_to_restart)
          rescue FailedNodeException
            Djinn.log_warn("Couldn't tell #{ip} to restart Google App Engine " +
              "apps - skipping for now.")
          end
        end
        Djinn.log_debug("Set apps to restart at #{ip} returned #{result} as class #{result.class}")
      }

      if my_node.is_login?
        regenerate_nginx_config_files()
      end
    end

    APPS_LOCK.synchronize {
      # Since we have at least one application running, we don't need to
      # display anymore 'none' as the list of running applications.
      @app_names |= app_names
      @app_names = @app_names - ["none"]
    }
    Djinn.log_debug("Done updating apps!")

    return "OK"
  end

  # Adds the list of apps that should be restarted to this node's list of apps
  # that should be restarted.
  #
  # Args:
  #   apps_to_restart: An Array of Strings, where each String is an appid
  #     corresponding to an application that should be restarted.
  #   secret: The String that authenticates the caller.
  # Returns:
  #   A String indicating that the SOAP call succeeded, or the reason why it
  #   did not.
  def set_apps_to_restart(apps_to_restart, secret)
    if !valid_secret?(secret)
      return BAD_SECRET_MSG
    end

    APPS_LOCK.synchronize {
      @apps_to_restart += apps_to_restart
      @apps_to_restart.uniq!
    }
    Djinn.log_debug("Apps to restart is now [#{@apps_to_restart.join(', ')}]")

    return "OK"
  end

  def get_all_public_ips(secret)
    if !valid_secret?(secret)
      return BAD_SECRET_MSG
    end

    public_ips = []
    @nodes.each { |node|
      public_ips << node.public_ip
    }
    return JSON.dump(public_ips)
  end

  def job_start(secret)
    if !valid_secret?(secret)
      return BAD_SECRET_MSG
    end

    Djinn.log_info("==== Starting AppController (pid: #{Process.pid}) ====")

    # This pid is used to control this deployment using the init script.
    HelperFunctions.write_file(PID_FILE, "#{Process.pid}")

    # If we have the ZK_LOCATIONS_FILE, the deployment has already been
    # configured and started. We need to check if we are a zookeeper host
    # and start it if needed.
    if File.exists?(ZK_LOCATIONS_FILE)
      # We need to check our saved IPs with the list of zookeeper nodes
      # (IPs can change in cloud environments).
      begin
        my_ip = HelperFunctions.read_file("#{APPSCALE_CONFIG_DIR}/my_private_ip")
      rescue Errno::ENOENT
        @state = "Cannot find my old private IP address."
        HelperFunctions.log_and_crash(@state, WAIT_TO_CRASH)
      end

      # Restore the initial list of zookeeper nodes.
      zookeeper_data = HelperFunctions.read_json_file(ZK_LOCATIONS_FILE)
      @zookeeper_data = zookeeper_data['locations']
      if @zookeeper_data.include?(my_ip) and !is_zookeeper_running?
        # We are a zookeeper host and we need to start it.
        Djinn.log_info("Starting zookeeper.")
        begin
          start_zookeeper(false)
        rescue FailedZooKeeperOperationException
          @state = "Couldn't start Zookeeper."
          HelperFunctions.log_and_crash(@state, WAIT_TO_CRASH)
        end
      end
      pick_zookeeper(@zookeeper_data)
    end

    start_infrastructure_manager()

    # We need to wait for the 'state', that is the deployment layouts and
    # the options for this deployment. It's either a save state from a
    # previous start, or it comes from the tools. If the tools communicate
    # the deployment's data, then we are the headnode.
    if !restore_appcontroller_state()
      erase_old_data()
      wait_for_data()
    end
    parse_options()

    # We reset the kill signal received since we are starting now.
    @kill_sig_received = false

    # From here on we have the basic local state that allows to operate.
    # In particular we know our roles, and the deployment layout. Let's
    # start attaching any permanent disk we may have associated with us.
    mount_persistent_storage

    # If we are the headnode, we may need to start/setup all other nodes.
    # Better do it early on, since it may take some time for the other
    # nodes to start up.
    if my_node.is_shadow?
      Djinn.log_info("Spawning/setting up other nodes.")
      spawn_and_setup_appengine
    end

    # Initialize the current server and starts all the API and essential
    # services. The functions are idempotent ie won't restart already
    # running services and can be ran multiple time with no side effect.
    initialize_server()
    start_api_services()

    # Now that we are done loading, we can set the monit job to check the
    # AppController. At this point we are resilient to failure (ie the AC
    # will restart if needed).
    set_appcontroller_monit()
    @done_loading = true

    write_zookeeper_locations()
    pick_zookeeper(@zookeeper_data)
    write_our_node_info()
    wait_for_nodes_to_finish_loading(@nodes)

    # This variable is used to keep track of the last time we printed some
    # statistics to the log.
    last_print = Time.now.to_i

    while !@kill_sig_received do
      write_database_info()
      update_firewall()
      write_memcache_locations()
      write_zookeeper_locations()
      @state = "Looking up a zookeeper server"
      pick_zookeeper(@zookeeper_data)

      # Reload state from head node.
      if my_node.is_login?
        flush_log_buffer()
        send_instance_info_to_dashboard()
        update_node_info_cache()
      else
        # Every other node syncs its state with the login's node state.
        if !restore_appcontroller_state()
          Djinn.log_warn("Cannot talk to zookeeper: in isolated mode.")
          next
        end
      end

      @state = "Done starting up AppScale, now in heartbeat mode"

      # Only the shadow backup the deployment state to zookeeper.
      backup_appcontroller_state() if my_node.is_shadow?

      # The following is the core of the duty cycle: start new apps,
      # restart apps, terminate non-responsive appserver, and autoscale.
      check_running_apps()
      restart_appengine()
      if my_node.is_login?
        scale_appservers_within_nodes()
        scale_appservers_across_nodes()
      end

      # Print stats in the log recurrently; works as a heartbeat mechanism.
      if last_print < (Time.now.to_i - 60 * PRINT_STATS_MINUTES)
        stats = JSON.parse(get_all_stats(secret))

        Djinn.log_info("--- Node at #{stats['public_ip']} has " +
          "#{stats['memory']['available']/(1024*1024)}MB memory available " +
          "and knows about these apps #{stats['apps']}.")
        last_print = Time.now.to_i
      end

      Kernel.sleep(DUTY_CYCLE)
    end
  end


  # Starts the InfrastructureManager service on this machine, which exposes
  # a SOAP interface by which we can dynamically add and remove nodes in this
  # AppScale deployment.
  def start_infrastructure_manager()
    iaas_script = "#{APPSCALE_HOME}/InfrastructureManager/infrastructure_manager_service.py"
    start_cmd = "#{PYTHON27} #{iaas_script}"
    stop_cmd = "#{PYTHON27} #{APPSCALE_HOME}/scripts/stop_service.py " +
          "#{iaas_script} #{PYTHON27}"
    port = [InfrastructureManagerClient::SERVER_PORT]
    env = {
      'APPSCALE_HOME' => APPSCALE_HOME,
      'EC2_HOME' => ENV['EC2_HOME'],
      'JAVA_HOME' => ENV['JAVA_HOME']
    }

    MonitInterface.start(:iaas_manager, start_cmd, stop_cmd, port, env)
    Djinn.log_info("Started InfrastructureManager successfully!")
  end


  def stop_infrastructure_manager
    Djinn.log_info("Stopping InfrastructureManager")
    MonitInterface.stop(:iaas_manager)
  end


  def get_online_users_list(secret)
    if !valid_secret?(secret)
      return BAD_SECRET_MSG
    end

    online_users = []

    login_node = get_login()
    ip = login_node.public_ip
    key = login_node.ssh_key
    raw_list = `ssh -i #{key} -o StrictHostkeyChecking=no root@#{ip} 'ejabberdctl connected-users'`
    raw_list.split("\n").each { |userdata|
      online_users << userdata.split("/")[0]
    }

    return online_users
  end

  def done_uploading(appname, location, secret)
    if !valid_secret?(secret)
      return BAD_SECRET_MSG
    end

    if File.exists?(location)
      begin
        ZKInterface.add_app_entry(appname, my_node.public_ip, location)
        result = "Found #{appname} in zookeeper."
      rescue FailedZooKeeperOperationException => e
        Djinn.log_warn("(done_uploading) couldn't talk to zookeeper " +
          "with #{e.message}.")
        result = "Unknown status for #{appname}: please retry."
      end
    else
      result = "The #{appname} app was not found at #{location}."
    end

    Djinn.log_debug(result)
    return result
  end

  def is_app_running(appname, secret)
    if !valid_secret?(secret)
      return BAD_SECRET_MSG
    end

    hosters = ZKInterface.get_app_hosters(appname, @options['keyname'])
    hosters_w_appengine = []
    hosters.each { |node|
      hosters_w_appengine << node if node.is_appengine?
    }

    app_running = !hosters_w_appengine.empty?
    Djinn.log_debug("Is app #{appname} running? #{app_running}")
    return app_running
  end


  def add_role(new_role, secret)
    if !valid_secret?(secret)
      return BAD_SECRET_MSG
    end

    # new roles may run indefinitely in the background, so don't block
    # on them - just fire and forget
    Thread.new {
      start_roles = new_role.split(":")
      start_roles.each { |role|
        # only start roles that we aren't already running
        # e.g., don't start_appengine if we already are, as this
        # will create two threads loading apps
        if my_node.jobs.include?(role)
          Djinn.log_info("Already running role #{role}, not invoking again")
        else
          Djinn.log_info("Adding and starting role #{role}")
          my_node.add_roles(role)
          send("start_#{role}".to_sym)
        end
      }
    }

    return "OK"
  end

  def remove_role(old_role, secret)
    if !valid_secret?(secret)
      return BAD_SECRET_MSG
    end

    my_node.remove_roles(old_role)
    stop_roles = old_role.split(":")
    stop_roles.each { |role|
      Djinn.log_info("Removing and stopping role #{role}")
      send("stop_#{role}".to_sym)
    }
    return "OK"
  end


  # This SOAP-exposed method dynamically scales up a currently running
  # AppScale deployment. For virtualized clusters, this assumes the
  # user has given us a list of IP addresses where AppScale has been
  # installed to, and for cloud deployments, we assume that the user
  # wants to use the same credentials as for their current deployment.
  # Args:
  #   ips_hash: A Hash that maps roles (e.g., appengine, database) to the
  #     IP address (in virtualized deployments) or unique identifier (in
  #     cloud deployments) that should run that role.
  #   secret: A String password that is used to authenticate the request
  #     to add nodes to the deployment.
  # Returns:
  #   BAD_SECRET_MSG: If the secret given does not match the secret for
  #     this AppScale deployment.
  #   BAD_INPUT_MSG: If ips_hash was not a Hash.
  #   Otherwise, returns a Hash that maps IP addresses to the roles that
  #     will be hosted on them (the inverse of ips_hash).
  def start_roles_on_nodes(ips_hash, secret)
    if !valid_secret?(secret)
      return BAD_SECRET_MSG
    end

    ips_hash = JSON.load(ips_hash)
    if ips_hash.class != Hash
      Djinn.log_warn("Was expecting ips_hash to be a Hash, not " +
        "a #{ips_hash.class}")
      return BAD_INPUT_MSG
    end

    Djinn.log_info("Received a request to start additional roles on " +
      "new machines, with the following placement strategy: " +
      "#{ips_hash.inspect}")

    # ips_hash maps roles to IPs, but the internal format here maps
    # IPs to roles, so convert to the right format
    ips_to_roles = {}
    ips_hash.each { |role, ip_or_ips|
      if ip_or_ips.class == String
        ips = [ip_or_ips]  # just one IP
      else
        ips = ip_or_ips  # a list of IPs
      end

      ips.each { |ip|
        if ips_to_roles[ip].nil?
          ips_to_roles[ip] = []
        end
        ips_to_roles[ip] << role
      }
    }

    Thread.new {
      if is_cloud?
        start_new_roles_on_nodes_in_cloud(ips_to_roles)
      else
        start_new_roles_on_nodes_in_xen(ips_to_roles)
      end
    }

    return ips_to_roles
  end


  # This method acquires virtual machines from a cloud IaaS and adds them
  # to the currently running AppScale deployment. The new machines are then
  # assigned the roles given to us by the caller.
  # Args:
  #   ips_to_roles: A Hash that maps machines to the roles that should be
  #     started on them. As we have not yet spawned the machines, we do not
  #     have IP addresses for them, so any unique identifier can be used in
  #     lieu of IP addresses.
  # Returns:
  #   An Array of Strings, where each String contains information about the
  #     public IP address, private IP address, and roles that the new machines
  #     have taken on.
  def start_new_roles_on_nodes_in_cloud(ips_to_roles)
    Djinn.log_info("Starting new roles in cloud with following info: " +
      "#{ips_to_roles.inspect}")

    keyname = @options['keyname']
    num_of_vms = ips_to_roles.keys.length
    roles = ips_to_roles.values
    disks = Array.new(size=num_of_vms, obj=nil)  # no persistent disks
    Djinn.log_info("Need to spawn up #{num_of_vms} VMs")
    imc = InfrastructureManagerClient.new(@@secret)

    begin
      new_nodes_info = imc.spawn_vms(num_of_vms, @options, roles, disks)
    rescue FailedNodeException, AppScaleException => exception
      Djinn.log_error("Couldn't spawn #{num_of_vms} VMs with roles #{roles} " +
        "because: #{exception.message}")
      return []
    end

    # initialize them and wait for them to start up
    Djinn.log_debug("info about new nodes is " +
      "[#{new_nodes_info.join(', ')}]")

    add_nodes(new_nodes_info)
    update_hosts_info()

    if my_node.is_login?
      regenerate_nginx_config_files()
    end

    return new_nodes_info
  end


  # This method takes a list of IP addresses that correspond to machines
  # with AppScale installed on them, that have passwordless SSH already
  # set up (presumably by appscale-add-instances). The machines are added
  # to the currently running AppScale deployment, and are then assigned
  # the roles given to us by the caller.
  # Args:
  #   ips_to_roles: A Hash that maps machines to the roles that should be
  #     started on them. Machines are uniquely identified by their IP
  #     address, which is assumed to be reachable from any node in the
  #     AppScale deployment.
  # Returns:
  #   An Array of Strings, where each String contains information about the
  #     public IP address, private IP address, and roles that the new machines
  #     have taken on.
  def start_new_roles_on_nodes_in_xen(ips_to_roles)
    Djinn.log_info("Starting new roles in virt with following info: " +
      "#{ips_to_roles.inspect}")

    nodes_info = []
    keyname = @options['keyname']
    ips_to_roles.each { |ip, roles|
      Djinn.log_info("Will add roles #{roles.join(', ')} to new " +
        "node at IP address #{ip}")
      nodes_info << {
        "public_ip" => ip,
        "private_ip" => ip,
        "jobs" => roles,
        "disk" => nil
      }
    }

    add_nodes(nodes_info)
    update_hosts_info()

    if my_node.is_login?
      regenerate_nginx_config_files()
    end

    return nodes_info
  end


  # Starts the given roles by using open nodes, spawning new nodes, or some
  # combination of the two. 'nodes_needed' should be an Array, where each
  # item is an Array of the roles to start on each node.
  def start_new_roles_on_nodes(nodes_needed, instance_type, secret)
     if !valid_secret?(secret)
      return BAD_SECRET_MSG
    end

    if nodes_needed.class != Array
      Djinn.log_error("Was expecting nodes_needed to be an Array, not " +
        "a #{nodes_needed.class}")
      return BAD_INPUT_MSG
    end

    Djinn.log_info("Received a request to acquire nodes with roles " +
      "#{nodes_needed.join(', ')}, with instance type #{instance_type} for " +
      "new nodes")

    vms_to_use = []
    ZKInterface.lock_and_run {
      num_of_vms_needed = nodes_needed.length

      @nodes.each_with_index { |node, index|
        if node.is_open?
          Djinn.log_info("Will use node #{node} to run new roles")
          node.jobs = nodes_needed[vms_to_use.length]
          vms_to_use << node

          if vms_to_use.length == nodes_needed.length
            Djinn.log_info("Only using open nodes to run new roles")
            break
          end
        end
      }

      vms_to_spawn = nodes_needed.length - vms_to_use.length

      if vms_to_spawn > 0 and !is_cloud?
        Djinn.log_error("Still need #{vms_to_spawn} more nodes, but we " +
        "aren't in a cloud environment, so we can't acquire more nodes - " +
        "failing the caller's request.")
        return NOT_ENOUGH_OPEN_NODES
      end

      if vms_to_spawn > 0
        Djinn.log_info("Need to spawn up #{vms_to_spawn} VMs")
        # Make sure the user has said it is ok to add more VMs before doing so.
        allowed_vms = Integer(@options['max_images']) - @nodes.length
        if allowed_vms < vms_to_spawn
          Djinn.log_info("Can't spawn up #{vms_to_spawn} VMs, because that " +
            "would put us over the user-specified limit of #{@options['max_images']} " +
            "VMs. Instead, spawning up #{allowed_vms}.")
          vms_to_spawn = allowed_vms
          if vms_to_spawn.zero?
            Djinn.log_error("Reached the maximum number of VMs that we " +
              "can use in this cloud deployment, so not spawning more nodes.")
            return "Reached maximum number of VMs we can use."
          end
        end

        disks = Array.new(size=vms_to_spawn, obj=nil)  # no persistent disks

        # start up vms_to_spawn vms as open
        imc = InfrastructureManagerClient.new(@@secret)
        begin
          new_nodes_info = imc.spawn_vms(vms_to_spawn, @options, "open", disks)
        rescue FailedNodeException, AppScaleException => exception
          Djinn.log_error("Couldn't spawn #{vms_to_spawn} VMs with roles " +
            "open because: #{exception.message}")
          return exception.message
        end


        # initialize them and wait for them to start up
        Djinn.log_debug("info about new nodes is " +
          "[#{new_nodes_info.join(', ')}]")
        add_nodes(new_nodes_info)

        # add information about the VMs we spawned to our list, which may
        # already have info about the open nodes we want to use
        new_nodes = Djinn.convert_location_array_to_class(new_nodes_info,
          @options['keyname'])
        vms_to_use << new_nodes
        vms_to_use.flatten!
      end
    }

    wait_for_nodes_to_finish_loading(vms_to_use)

    nodes_needed.each_index { |i|
      begin
        ZKInterface.add_roles_to_node(nodes_needed[i], vms_to_use[i],
          @options['keyname'])
        Djinn.log_info("Added roles #{nodes_needed[i].join(', ')} " +
          "to virtual machine #{vms_to_use[i]}")
      rescue FailedZooKeeperOperationException => e
        Djinn.log_warn("(start_new_roles_on_nodes) couldn't talk to " +
          "zookeeper while adding roles with #{e.message}.")
      end
    }

    wait_for_nodes_to_finish_loading(vms_to_use)

    return "OK"
  end


  # Given an Array of Strings containing information about machines with
  # AppScale installed on them, copies over deployment-specific files
  # and starts the AppController on them. Each AppController is then
  # instructed to start a specific set of roles, and join the existing
  # AppScale deployment.
  # Args:
  #   node_info: An Array of Strings, where each String has information
  #     about a node to add to the current AppScale deployment (e.g.,
  #     IP addresses, roles to run).
  def add_nodes(node_info)
    keyname = @options['keyname']
    new_nodes = Djinn.convert_location_array_to_class(node_info, keyname)

    # Since an external thread can modify @nodes, let's put a lock around
    # it to prevent race conditions.
    @state_change_lock.synchronize {
      @nodes.concat(new_nodes)
      @nodes.uniq!
    }
    Djinn.log_debug("Changed nodes to #{@nodes}")

    update_firewall()
    initialize_nodes_in_parallel(new_nodes)
  end


  # Cleans out temporary files that may have been written by a previous
  # AppScale deployment.
  def erase_old_data()
    Djinn.log_run("rm -rf #{Dir.tmpdir}/h*")
    Djinn.log_run("rm -f ~/.appscale_cookies")

    Nginx.clear_sites_enabled()
    HAProxy.clear_sites_enabled()
    Djinn.log_run("echo '' > /root/.ssh/known_hosts") # empty it out but leave the file there
    CronHelper.clear_app_crontabs
  end


  def wait_for_nodes_to_finish_loading(nodes)
    Djinn.log_info("Waiting for nodes to finish loading")

    nodes.each { |node|
      if ZKInterface.is_node_done_loading?(node.public_ip)
        Djinn.log_info("Node at #{node.public_ip} has finished loading.")
        next
      else
        Djinn.log_info("Node at #{node.public_ip} has not yet finished " +
          "loading - will wait for it to finish.")
        Kernel.sleep(SMALL_WAIT)
        redo
      end
    }

    Djinn.log_info("Nodes have finished loading")
    return
  end


  # This method logs a message that is useful to know when debugging AppScale,
  # but is too extraneous to know when AppScale normally runs.
  #
  # Messages are logged both to STDOUT as well as to @@logs_buffer, which is
  # sent to the AppDashboard for viewing via a web UI.
  #
  # Args:
  #   message: A String containing the message to be logged.
  def self.log_debug(message)
    @@log.debug(message)
    self.log_to_buffer(Logger::DEBUG, message)
  end


  # This method logs a message that is useful to know when AppScale normally
  # runs.
  #
  # Args:
  #   message: A String containing the message to be logged.
  def self.log_info(message)
    @@log.info(message)
    self.log_to_buffer(Logger::INFO, message)
  end


  # This method logs a message that is useful to know when the AppController
  # experiences an unexpected event.
  #
  # Args:
  #   message: A String containing the message to be logged.
  def self.log_warn(message)
    @@log.warn(message)
    self.log_to_buffer(Logger::WARN, message)
  end


  # This method logs a message that corresponds to an erroneous, but
  # recoverable, event.
  #
  # Args:
  #   message: A String containing the message to be logged.
  def self.log_error(message)
    @@log.error(message)
    self.log_to_buffer(Logger::ERROR, message)
  end


  # This method logs a message that immediately precedes the death of this
  # AppController.
  #
  # Args:
  #   message: A String containing the message to be logged.
  def self.log_fatal(message)
    @@log.fatal(message)
    self.log_to_buffer(Logger::FATAL, message)
  end

  # Use syslogd to log a message to the combined application log.
  #
  # Args:
  #   app_id: A String containing the app ID.
  #   message: A String containing the message to log.
  def self.log_app_error(app_id, message)
    Syslog.open("app___#{app_id}") { |s| s.err message }
  end

  # Appends this log message to a buffer, which will be periodically sent to
  # the AppDashbord.
  #
  # Only sends the message if it has content (as some empty messages are the
  # result of exec'ing commands that produce no output), and if its log level
  # is at least as great as the log level that we want to capture logs for.
  #
  # Args:
  #   level: An Integer in the set of Logger levels (e.g., Logger::DEBUG,
  #     Logger::INFO) that indicates the severity of this log message.
  #   message: A String containing the message to be logged.
  def self.log_to_buffer(level, message)
    return if message.empty?
    return if level < @@log.level
    time = Time.now
    @@logs_buffer << {
      'timestamp' => time.to_i,
      'level' => level + 1,  # Python and Java are one higher than Ruby
      'message' => message
    }
    return
  end


  # Logs and runs the given command, which is assumed to be trusted and thus
  # needs no filtering on our part. Obviously this should not be executed by
  # anything that the user could inject input into. Returns the output of
  # the command that was executed.
  def self.log_run(command)
    Djinn.log_debug("Running #{command}")
    output = `#{command}`
    Djinn.log_debug("Output of #{command} was: #{output}")
    return output
  end


  # This method converts an Array of Strings (where each String contains all the
  # information about a single node) to an Array of DjinnJobData objects, which
  # provide convenience methods that make them easier to operate on than just
  # raw String objects.
  def self.convert_location_array_to_class(nodes, keyname)
    array_of_nodes = []
    nodes.each { |node|
      converted = DjinnJobData.new(node, keyname)
      array_of_nodes << converted
    }

    return array_of_nodes
  end


  # This method is the opposite of the previous method, and is needed when an
  # AppController wishes to pass node information to other AppControllers via
  # SOAP (as SOAP accepts Arrays and Strings but not DjinnJobData objects).
  def self.convert_location_class_to_array(djinn_locations)
    if djinn_locations.class != Array
      @state = "Locations is not an Array, not a #{djinn_locations.class}."
      HelperFunctions.log_and_crash(@state, WAIT_TO_CRASH)
    end

    djinn_loc_array = []
    djinn_locations.each { |location|
      djinn_loc_array << location.to_hash
    }
    return JSON.dump(djinn_loc_array)
  end

  def get_login()
    @nodes.each { |node|
      return node if node.is_login?
    }

    @state = "No login nodes found."
    HelperFunctions.log_and_crash(@state, WAIT_TO_CRASH)
  end

  def get_shadow()
    @nodes.each { |node|
      return node if node.is_shadow?
    }

    @state = "No shadow nodes found."
    HelperFunctions.log_and_crash(@state, WAIT_TO_CRASH)
  end

  def get_db_master()
    @nodes.each { |node|
      return node if node.is_db_master?
    }

    @state = "No DB master nodes found."
    HelperFunctions.log_and_crash(@state, WAIT_TO_CRASH)
  end

  def self.get_db_master_ip()
    masters_file = File.expand_path("#{APPSCALE_CONFIG_DIR}/masters")
    master_ip = HelperFunctions.read_file(masters_file)
    return master_ip
  end

  def self.get_db_slave_ips()
    slaves_file = File.expand_path("#{APPSCALE_CONFIG_DIR}/slaves")
    slave_ips = File.open(slaves_file).readlines.map { |f| f.chomp! }
    slave_ips = [] if slave_ips == [""]
    return slave_ips
  end

  def get_all_appengine_nodes()
    ae_nodes = []
    @nodes.each { |node|
      if node.is_appengine?
        ae_nodes << node.private_ip
      end
    }
    return ae_nodes
  end

  def get_load_balancer_ip()
    @nodes.each { |node|
      if node.is_load_balancer?
        return node.public_ip
      end
    }
  end

  def valid_secret?(secret)
    @@secret = HelperFunctions.get_secret
    if secret != @@secret
      failed_match_msg = "Incoming secret [#{secret}] failed to match " + \
        " known secret [#{@@secret}]"
      Djinn.log_error(failed_match_msg)
    end
    return secret == @@secret
  end

  def get_public_ip(private_ip)
    return private_ip unless is_cloud?

    keyname = @options['keyname']
    infrastructure = @options['infrastructure']

    Djinn.log_debug("Looking for #{private_ip}")
    private_ip = HelperFunctions.convert_fqdn_to_ip(private_ip)
    Djinn.log_debug("[converted] Looking for #{private_ip}")
    @nodes.each { |node|
      node_private_ip = HelperFunctions.convert_fqdn_to_ip(node.private_ip)
      node_public_ip = HelperFunctions.convert_fqdn_to_ip(node.public_ip)

      if node_private_ip == private_ip or node_public_ip == private_ip
        return node_public_ip
      end
    }

    Djinn.log_fatal("get public ip] Couldn't convert private " +
      "IP #{private_ip} to a public address.")
    HelperFunctions.log_and_crash("[get public ip] Couldn't convert private " +
      "IP #{private_ip} to a public address.")
  end

  # Collects all AppScale-generated logs from all machines, and places them in
  # a tarball in the AppDashboard running on this machine. This enables users
  # to download it for debugging purposes.
  #
  # Args:
  #   secret: A String password that is used to authenticate SOAP callers.
  def gather_logs(secret)
    if !valid_secret?(secret)
      return BAD_SECRET_MSG
    end

    uuid = HelperFunctions.get_random_alphanumeric()
    Djinn.log_info("Generated uuid #{uuid} for request to gather logs.")

    Thread.new {
      # Begin by copying logs on all machines to this machine.
      local_log_dir = "#{Dir.tmpdir}/#{uuid}"
      remote_log_dir = "/var/log/appscale"
      FileUtils.mkdir_p(local_log_dir)
      @nodes.each { |node|
        this_nodes_logs = "#{local_log_dir}/#{node.private_ip}"
        FileUtils.mkdir_p(this_nodes_logs)
        Djinn.log_run("scp -r -i #{node.ssh_key} -o StrictHostkeyChecking=no " +
          "2>&1 root@#{node.private_ip}:#{remote_log_dir} #{this_nodes_logs}")
      }

      # Next, tar.gz it up in the dashboard app so that users can download it.
      dashboard_log_location = "/var/apps/appscaledashboard/app/static/download-logs/#{uuid}.tar.gz"
      Djinn.log_info("Done gathering logs - placing logs at " +
        dashboard_log_location)
      Djinn.log_run("tar -czf #{dashboard_log_location} #{local_log_dir}")
      FileUtils.rm_rf(local_log_dir)
    }

    return uuid
  end


  # Instructs Nginx and HAProxy to begin routing traffic for the named
  # application to a new AppServer.
  #
  # This method should be called at the AppController running the login role,
  # as it is the node that receives application traffic from the outside.
  #
  # Args:
  #   app_id: A String that identifies the application that runs the new
  #     AppServer.
  #   ip: A String that identifies the private IP address where the new
  #     AppServer runs.
  #   port: A Fixnum that identifies the port where the new AppServer runs at
  #     ip.
  #   secret: A String that is used to authenticate the caller.
  #
  # Returns:
  #   "OK" if the addition was successful. In case of failures, the following
  #   Strings may be returned:
  #   - BAD_SECRET_MSG: If the caller cannot be authenticated.
  #   - NO_HAPROXY_PRESENT: If this node does not run HAProxy (and thus cannot
  #     add AppServers to HAProxy config files).
  #   - NOT_READY: If this node runs HAProxy, but hasn't allocated ports for
  #     it and nginx yet. Callers should retry at a later time.
  def add_routing_for_appserver(app_id, ip, port, secret)
    if !valid_secret?(secret)
      return BAD_SECRET_MSG
    end

    if !my_node.is_login?
      return NO_HAPROXY_PRESENT
    end

    if @app_info_map[app_id].nil? or @app_info_map[app_id]['appengine'].nil?
      return NOT_READY
    elsif @app_info_map[app_id]['appengine'].include?("#{ip}:#{port}")
      Djinn.log_warn("Already registered AppServer for app #{app_id} at #{ip}:#{port}.")
      return INVALID_REQUEST
    end

    Djinn.log_debug("Adding AppServer for app #{app_id} at #{ip}:#{port}.")

    # Find and remove an entry for this appserver node and app.
    APPS_LOCK.synchronize {
      match = @app_info_map[app_id]['appengine'].index("#{ip}:-1")
      if match
        @app_info_map[app_id]['appengine'].delete_at(match)
      else
        Djinn.log_warn("Received a no matching request for: #{ip}:#{port}.")
      end
      @app_info_map[app_id]['appengine'] << "#{ip}:#{port}"
    }

    HAProxy.update_app_config(my_node.private_ip, app_id,
      @app_info_map[app_id])

    unless Nginx.is_app_already_configured(app_id)
      # Get static handlers and make sure cache path is readable.
      begin
        static_handlers = HelperFunctions.parse_static_data(app_id)
        Djinn.log_run("chmod -R +r #{HelperFunctions.get_cache_path(app_id)}")
      rescue => e
        # This specific exception may be a JSON parse error.
        error_msg = "ERROR: Unable to parse app.yaml file for #{app_id}. "\
          "Exception of #{e.class} with message #{e.message}"
        place_error_app(app_id, error_msg, @app_info_map[app_id]['language'])
        static_handlers = []
      end

      http_port = @app_info_map[app_id]['nginx']
      https_port = @app_info_map[app_id]['nginx_https']

      # Make sure the Nginx port is opened after HAProxy is configured.
      Nginx.write_fullproxy_app_config(
        app_id,
        http_port,
        https_port,
        my_node.public_ip,
        my_node.private_ip,
        @app_info_map[app_id]['haproxy'],
        static_handlers,
        get_login.private_ip,
        @app_info_map[app_id]['language']
      )

      uac = UserAppClient.new(my_node.private_ip, @@secret)
      loop {
        success = uac.add_instance(app_id, my_node.public_ip,
          http_port, https_port)
        if success
          Djinn.log_info("Committed application info for #{app_id} " +
            "to user_app_server")
        end
        begin
          if success
            # tell ZK that we are hosting the app in case we die, so that
            # other nodes can update the UserAppServer on its behalf
            ZKInterface.add_app_instance(app_id, my_node.public_ip, http_port)
            break
          end
        rescue FailedZooKeeperOperationException
          Djinn.log_info("Couldn't talk to zookeeper while trying " +
            "to add instance for application #{app_id}: retrying.")
        end
        Kernel.sleep(SMALL_WAIT)
      }
      Djinn.log_info("Done setting full proxy for #{app_id}.")
    end

    return "OK"
  end

  # Instruct HAProxy to begin routing traffic to the BlobServers.
  #
  # Args:
  #   secret: A String that is used to authenticate the caller.
  #
  # Returns:
  #   "OK" if the addition was successful. In case of failures, the following
  #   Strings may be returned:
  #   - BAD_SECRET_MSG: If the caller cannot be authenticated.
  #   - NO_HAPROXY_PRESENT: If this node does not run HAProxy.
  def add_routing_for_blob_server(secret)
    unless valid_secret?(secret)
      return BAD_SECRET_MSG
    end

    unless my_node.is_login?
      return NO_HAPROXY_PRESENT
    end

    Djinn.log_debug('Adding BlobServer routing.')
    servers = []
    get_all_appengine_nodes.each { |ip|
      servers << {'ip' => ip, 'port' => BlobServer::SERVER_PORT}
    }
    HAProxy.create_app_config(servers, my_node.private_ip,
      BlobServer::HAPROXY_PORT, BlobServer::NAME)
  end

  # Instructs HAProxy to stop routing traffic for the named application to
  # the AppServer at the given location.
  #
  # This method should be called at the AppController running the login role,
  # as it is the only node that runs haproxy.
  #
  # Args:
  #   app_id: A String that identifies the application that runs the AppServer
  #     to remove.
  #   ip: A String that identifies the private IP address where the AppServer
  #     to remove runs.
  #   port: A Fixnum that identifies the port where the AppServer was running
  #     at ip.
  #   secret: A String that is used to authenticate the caller.
  #
  # Returns:
  #   "OK" if the removal was successful. In case of failures, the following
  #   Strings may be returned:
  #   - BAD_SECRET_MSG: If the caller cannot be authenticated.
  #   - NO_HAPROXY_PRESENT: If this node does not run HAProxy (and thus cannot
  #     remove AppServers from HAProxy config files).
  def remove_appserver_from_haproxy(app_id, ip, port, secret)
    if !valid_secret?(secret)
      return BAD_SECRET_MSG
    end

    if !my_node.is_login?
      return NO_HAPROXY_PRESENT
    end

    Djinn.log_info("Removing AppServer for app #{app_id} at #{ip}:#{port}")
    if @app_info_map[app_id] and @app_info_map[app_id]['appengine']
      @app_info_map[app_id]['appengine'].delete("#{ip}:#{port}")
      HAProxy.update_app_config(my_node.private_ip, app_id,
        @app_info_map[app_id])
    else
      Djinn.log_debug("AppServer #{app_id} at #{ip}:#{port} is not known.")
    end

    return "OK"
  end

  # Creates an Nginx/HAProxy configuration file for the Users/Apps soap server.
  def configure_uaserver()
    all_db_private_ips = []
    @nodes.each { | node |
      if node.is_db_master? or node.is_db_slave?
        all_db_private_ips.push(node.private_ip)
      end
    }
    HAProxy.create_ua_server_config(all_db_private_ips,
      my_node.private_ip, UserAppClient::HAPROXY_SERVER_PORT)
    Nginx.create_uaserver_config(my_node.private_ip)
    Nginx.reload()
  end

  def configure_db_nginx()
    all_db_private_ips = []
    @nodes.each { | node |
      if node.is_db_master? or node.is_db_slave?
        all_db_private_ips.push(node.private_ip)
      end
    }
    Nginx.create_datastore_server_config(all_db_private_ips, DatastoreServer::PROXY_PORT)
    Nginx.reload()
  end


  def write_database_info()
    table = @options['table']
    replication = @options['replication']
    keyname = @options['keyname']

    tree = { :table => table, :replication => replication, :keyname => keyname }
    db_info_path = "#{APPSCALE_CONFIG_DIR}/database_info.yaml"
    File.open(db_info_path, "w") { |file| YAML.dump(tree, file) }

    num_of_nodes = @nodes.length
    HelperFunctions.write_file("#{APPSCALE_CONFIG_DIR}/num_of_nodes", "#{num_of_nodes}\n")
  end


  def update_firewall()
    all_ips = []
    @nodes.each { |node|
      if !all_ips.include? node.private_ip
        all_ips << node.private_ip
      end
    }
    all_ips << "\n"
    HelperFunctions.write_file("#{APPSCALE_CONFIG_DIR}/all_ips", all_ips.join("\n"))
    Djinn.log_debug("Letting the following IPs through the firewall: " +
      all_ips.join(', '))

    # Re-run the filewall script here since we just wrote the all_ips file
    if FIREWALL_IS_ON
      Djinn.log_run("bash #{APPSCALE_HOME}/firewall.conf")
    end
  end



  def backup_appcontroller_state()
    state = {'@@secret' => @@secret }
    instance_variables.each { |k|
      v = instance_variable_get(k)
      if k.to_s == "@nodes"
        v = Djinn.convert_location_class_to_array(v)
      elsif k == "@my_index" or k == "@api_status"
        # Don't back up @my_index - it's a node-specific pointer that
        # indicates which node is "our node" and thus should be regenerated
        # via find_me_in_locations.
        # Also don't worry about @api_status - (used to be for deprecated
        # API checker) it can take up a lot of space and can easily be
        # regenerated with new data.
        next
      end

      state[k] = v
    }

    Djinn.log_debug("backup_appcontroller_state:"+state.to_s)

    HelperFunctions.write_local_appcontroller_state(state)
    begin
      ZKInterface.write_appcontroller_state(state)
    rescue FailedZooKeeperOperationException => e
      Djinn.log_warn("Couldn't talk to zookeeper whle backing up " +
        "appcontroller state with #{e.message}.")
    end
  end

  # Restores the state of each of the instance variables that the AppController
  # holds by pulling it from ZooKeeper (previously populated by the Shadow
  # node, who always has the most up-to-date version of this data).
  #
  # Returns:
  #   A boolean to indicate if we were able to restore the state.
  def restore_appcontroller_state()
    Djinn.log_info("Restoring AppController state")
    json_state=""

    if !File.exists?(ZK_LOCATIONS_FILE)
      Djinn.log_info("#{ZK_LOCATIONS_FILE} doesn't exist: not restoring data.")
      return false
    end

    loop {
      begin
        json_state = ZKInterface.get_appcontroller_state()
      rescue => e
        Djinn.log_debug("Saw exception #{e.message} reading appcontroller state.")
        json_state = ""
        Kernel.sleep(SMALL_WAIT)
      end
      break if !json_state.empty?
      Djinn.log_warn("Unable to get state from zookeeper: trying again.")
      pick_zookeeper(@zookeeper_data)
    }
    Djinn.log_info("Reload State : #{json_state}")

    @@secret = json_state['@@secret']
    keyname = json_state['@options']['keyname']

    # Puts json_state.
    json_state.each { |k, v|
      next if k == "@@secret"
      if k == "@nodes"
        v = Djinn.convert_location_array_to_class(JSON.load(v), keyname)
      end
      # my_private_ip and my_public_ip instance variables are from the head
      # node. This node may or may not be the head node, so set those
      # from local files. state_change_lock is a Monitor: no need to
      # restore it.
      if k == "@my_private_ip"
        @my_private_ip = HelperFunctions.read_file("#{APPSCALE_CONFIG_DIR}/my_private_ip").chomp
      elsif k == "@my_public_ip"
        @my_public_ip = HelperFunctions.read_file("#{APPSCALE_CONFIG_DIR}/my_public_ip").chomp
      elsif DEPLOYMENT_STATE.include?(k)
        instance_variable_set(k, v)
      end
    }

    # Check to see if our IP address has changed. If so, we need to update all
    # of our internal state to use the new public and private IP anywhere the
    # old ones were present.
    if !HelperFunctions.get_all_local_ips().include?(@my_private_ip)
      Djinn.log_info("IP changed old private:#{@my_private_ip} public:#{@my_public_ip}.")
      update_state_with_new_local_ip()
      Djinn.log_info("IP changed new private:#{@my_private_ip} public:#{@my_public_ip}.")
    end
    Djinn.log_debug("app_info_map after restore is #{@app_info_map}.")

    # Now that we've restored our state, update the pointer that indicates
    # which node in @nodes is ours
    find_me_in_locations()

    return true
  end


  # Updates all instance variables stored within the AppController with the new
  # public and private IP addreses of this machine.
  #
  # The issue here is that an AppController may back up state when running, but
  # when it is restored, its IP address changes (e.g., when taking AppScale down
  # then starting it up on new machines in a cloud deploy). This method searches
  # through internal AppController state to update any place where the old
  # public and private IP addresses were used, replacing them with the new one.
  def update_state_with_new_local_ip()
    # First, find out this machine's private IP address. If multiple eth devices
    # are present, use the same one we used last time.
    all_local_ips = HelperFunctions.get_all_local_ips()
    new_private_ip = all_local_ips[@eth_interface]

    # Next, find out this machine's public IP address. In a cloud deployment, we
    # have to rely on the metadata server, while in a cluster deployment, it's
    # the same as the private IP.
    if ["ec2", "euca"].include?(@options['infrastructure'])
      new_public_ip = HelperFunctions.get_public_ip_from_aws_metadata_service()
    elsif @options['infrastructure'] == "gce"
      new_public_ip = HelperFunctions.get_public_ip_from_gce_metadata_service()
    else
      new_public_ip = new_private_ip
    end

    # Finally, replace anywhere that the old public or private IP addresses were
    # used with the new one.
    old_public_ip = @my_public_ip
    old_private_ip = @my_private_ip

    @nodes.each { |node|
      if node.public_ip == old_public_ip
        node.public_ip = new_public_ip
      end

      if node.private_ip == old_private_ip
        node.private_ip = new_private_ip
      end
    }

    if @options['hostname'] == old_public_ip
      @options['hostname'] = new_public_ip
    end

    if !is_cloud?
      nodes = JSON.load(@options['ips'])
      nodes.each { |node|
        if node['ip'] == old_private_ip
          node['ip'] == new_private_ip
        end
      }
      @options['ips'] = JSON.dump(nodes)
    end

    @app_info_map.each { |appid, app_info|
      if app_info['appengine'].nil?
        next
      end

      changed = false
      new_app_info = []
      app_info['appengine'].each { |location|
        host, port = location.split(":")
        if host == old_private_ip
          host = new_private_ip
          changed = true
        end
        new_app_info << "#{host}:#{port}"

        if changed
          app_info['appengine'] = new_app_info
        end
      }
    }

    @all_stats = []

    @my_public_ip = new_public_ip
    @my_private_ip = new_private_ip
  end


  # Updates the file that says where all the ZooKeeper nodes are
  # located so that this node has the most up-to-date info if it needs to
  # restore the data down the line.
  def write_zookeeper_locations()
    zookeeper_data = { 'last_updated_at' => @last_updated,
      'locations' => []
    }

    @nodes.each { |node|
      if node.is_zookeeper?
        if !zookeeper_data['locations'].include? node.private_ip
          zookeeper_data['locations'] << node.private_ip
        end
      end
    }

    # Let's see if it changed since last time we got the list.
    zookeeper_data['locations'].sort!
    if zookeeper_data['locations'] != @zookeeper_data
      # Save the latest list of zookeeper nodes: needed to restart the
      # deployment.
      HelperFunctions.write_json_file(ZK_LOCATIONS_FILE, zookeeper_data)
      @zookeeper_data = zookeeper_data['locations']
      Djinn.log_debug("write_zookeeper_locations: updated list of zookeeper servers")
    end
  end

  # This function makes sure we have a zookeeper connection active to one
  # of the ZK servers.
  def pick_zookeeper(zk_list)
    if zk_list.length < 1
      HelperFunctions.log_and_crash("Don't have valid zookeeper servers.")
    end
    loop {
      break if ZKInterface.is_connected?
      ip = zk_list.sample()
      Djinn.log_info("Trying to use zookeeper server at #{ip}.")
      ZKInterface.init_to_ip(HelperFunctions.local_ip(), ip.to_s)
    }
    Djinn.log_debug("Found zookeeper server.")
  end

  # Backs up information about what this node is doing (roles, apps it is
  # running) to ZooKeeper, for later recovery or updates by other nodes.
  def write_our_node_info()
    # Since more than one AppController could write its data at the same
    # time, get a lock before we write to it.
    begin
      ZKInterface.lock_and_run {
        @last_updated = ZKInterface.add_ip_to_ip_list(my_node.public_ip)
        ZKInterface.write_node_information(my_node, @done_loading)
      }
    rescue => e
      Djinn.log_info("(write_our_node_info) saw exception #{e.message}")
    end

    return
  end


  # Returns the buffer that contains all logs yet to be sent to the Admin
  # Console for viewing.
  #
  # Returns:
  #   An Array of Hashes, where each Hash has information about a single log
  #     line.
  def self.get_logs_buffer()
    return @@logs_buffer
  end


  # Sends all of the logs that have been buffered up to the Admin Console for
  # viewing in a web UI.
  def flush_log_buffer()
    APPS_LOCK.synchronize {
      loop {
        break if @@logs_buffer.empty?
        encoded_logs = JSON.dump({
          'service_name' => 'appcontroller',
          'host' => my_node.public_ip,
          'logs' => @@logs_buffer.shift(LOGS_PER_BATCH),
        })

        # We send logs to dashboard only if controller_logs_to_dashboard
        # is set to True. This will incur in higher traffic to the
        # database, depending on the verbosity and the deployment.
        if @options['controller_logs_to_dashboard'].downcase == "true"
          begin
            url = URI.parse("https://#{get_login.public_ip}:" +
              "#{AppDashboard::LISTEN_SSL_PORT}/logs/upload")
            http = Net::HTTP.new(url.host, url.port)
            http.verify_mode = OpenSSL::SSL::VERIFY_NONE
            http.use_ssl = true
            response = http.post(url.path, encoded_logs,
              {'Content-Type'=>'application/json'})
          rescue
            # Don't crash the AppController because we weren't able to send over
            # the logs - just continue on.
          end
        end
      }
    }
  end


  # Sends information about the AppServer processes hosting App Engine apps on
  # this machine to the AppDashboard, for later viewing.
  def send_instance_info_to_dashboard()
    APPS_LOCK.synchronize {
      instance_info = []
      @app_info_map.each_pair { |appid, app_info|
        next if app_info['appengine'].nil?
        app_info['appengine'].each { |location|
          host, port = location.split(":")
          next if Integer(port) < 0
          instance_info << {
            'appid' => appid,
            'host' => host,
            'port' => Integer(port),
            'language' => app_info['language']
          }
        }
      }

      begin
        url = URI.parse("https://#{get_login.public_ip}:" +
          "#{AppDashboard::LISTEN_SSL_PORT}/apps/stats/instances")
        http = Net::HTTP.new(url.host, url.port)
        http.use_ssl = true
        http.verify_mode = OpenSSL::SSL::VERIFY_NONE
        response = http.post(url.path, JSON.dump(instance_info),
          {'Content-Type'=>'application/json'})
        Djinn.log_debug("Done sending instance info to AppDashboard. Info is: " +
          "#{instance_info.inspect}. Response is: #{response.body}.")
      rescue OpenSSL::SSL::SSLError, NotImplementedError, Errno::EPIPE,
        Errno::ECONNRESET => e
        backtrace = e.backtrace.join("\n")
        Djinn.log_warn("Error in send_instance_info: #{e.message}\n#{backtrace}")
        retry
      rescue => exception
        # Don't crash the AppController because we weren't able to send over
        # the instance info - just continue on.
        Djinn.log_warn("Couldn't send instance info to the AppDashboard " +
          "because of a #{exception.class} exception.")
      end
    }
  end


  # Informs the AppDashboard that the named AppServer is no longer running, so
  # that it no longer displays that AppServer in its instance information.
  #
  # Args:
  #   appid: A String that names the application whose AppServer was removed.
  #   location: A String that identifies the host and port that the AppServer
  #     was removed off of.
  def delete_instance_from_dashboard(appid, location)
    begin
      host, port = location.split(":")
      instance_info = [{
        'appid' => appid,
        'host' => host,
        'port' => Integer(port)
      }]

      url = URI.parse("https://#{get_login.public_ip}:" +
        "#{AppDashboard::LISTEN_SSL_PORT}/apps/stats/instances")
      http = Net::HTTP.new(url.host, url.port)
      http.use_ssl = true
      http.verify_mode = OpenSSL::SSL::VERIFY_NONE
      request = Net::HTTP::Delete.new(url.path)
      request.body = JSON.dump(instance_info)
      response = http.request(request)
      Djinn.log_debug("Sent delete_instance to AppDashboard. Info is: " +
        "#{instance_info.inspect}. Response is: #{response.body}.")
    rescue => exception
      # Don't crash the AppController because we weren't able to send over
      # the instance info - just continue on.
      Djinn.log_warn("Couldn't delete instance info to AppDashboard because" +
        " of a #{exception.class} exception.")
    end
  end


  # Queries ZooKeeper to see if our local copy of @nodes is out of date and
  # should be regenerated with up to date data from ZooKeeper. If data on
  # our node has changed, this starts or stops the necessary roles.
  def update_local_nodes()
    begin
      ZKInterface.lock_and_run {
        # See if the ZooKeeper data is newer than ours - if not, don't
        # update anything and return.
        zk_ips_info = ZKInterface.get_ip_info()
        if zk_ips_info["last_updated"] <= @last_updated
          return false
        else
          Djinn.log_info("Updating data from ZK. Our timestamp, " +
            "#{@last_updated}, was older than the ZK timestamp, " +
            "#{zk_ips_info['last_updated']}")
        end

        all_ips = zk_ips_info["ips"]
        new_nodes = []
        all_ips.each { |ip|
          new_nodes << DjinnJobData.new(ZKInterface.get_job_data_for_ip(ip),
            @options['keyname'])
        }

        old_roles = my_node.jobs
        @state_change_lock.synchronize {
          @nodes = new_nodes.uniq
        }

        find_me_in_locations()
        new_roles = my_node.jobs

        Djinn.log_info("My new nodes are [#{@nodes.join(', ')}], and my new " +
          "node is #{my_node}")

        # Since we're about to possibly load and unload roles, set done_loading
        # for our node to false, so that other nodes don't erroneously send us
        # additional roles to do while we're in this state where lots of side
        # effects are happening.
        @done_loading = false
        ZKInterface.set_done_loading(my_node.public_ip, false)

        roles_to_start = new_roles - old_roles
        if !roles_to_start.empty?
          Djinn.log_info("Need to start [#{roles_to_start.join(', ')}] " +
            "roles on this node")
          roles_to_start.each { |role|
            Djinn.log_info("Starting role #{role}")

            # When starting the App Engine role, we need to make sure that we load
            # all the App Engine apps on this machine.
            if role == "appengine"
              @apps_loaded = []
            end
            send("start_#{role}".to_sym)
          }
        end

        roles_to_stop = old_roles - new_roles
        if !roles_to_stop.empty?
          Djinn.log_info("Need to stop [#{roles_to_stop.join(', ')}] " +
            "roles on this node")
          roles_to_stop.each { |role|
            send("stop_#{role}".to_sym)
          }
        end

        # And now that we're done loading/unloading roles, set done_loading for
        # our node back to true.
        ZKInterface.set_done_loading(my_node.public_ip, true)
        @done_loading = true

        @last_updated = zk_ips_info['last_updated']

        # Finally, since the node layout changed, there may be a change in the
        # list of AppServers, so update nginx / haproxy accordingly.
        if my_node.is_login?
          regenerate_nginx_config_files()
        end
      }
    rescue => e
      Djinn.log_warn("(update_local_node) saw exception #{e.message}")
      return false
    end

    return true
  end


  def remove_app_hosting_data_for_node(ip)
    instances_to_delete = ZKInterface.get_app_instances_for_ip(ip)
    uac = UserAppClient.new(my_node.private_ip, @@secret)
    instances_to_delete.each { |instance|
      Djinn.log_info("Deleting app instance for app #{instance['app_name']}" +
        " located at #{instance['ip']}:#{instance['port']}")
      begin
        uac.delete_instance(instance['app_name'], instance['ip'],
          instance['port'])
      rescue FailedNodeException
        Djinn.log_warn("Coulnd't talk to #{ip} to stop all applications")
      end
    }
  end


  # Removes information associated with the given IP address from our local
  # cache (@nodes) as well as the remote node storage mechanism (in ZooKeeper).
  def remove_node_from_local_and_zookeeper(ip)
    # First, remove our local copy
    index_to_remove = nil
    @nodes.each_index { |i|
      if @nodes[i].public_ip == ip
        index_to_remove = i
        break
      end
    }
    @state_change_lock.synchronize {
      @nodes.delete(@nodes[index_to_remove])
    }

    # Then remove the remote copy
    begin
      ZKInterface.remove_node_information(ip)
      @last_updated = ZKInterface.remove_ip_from_ip_list(ip)
    rescue FailedZooKeeperOperationException => e
      Djinn.log_warn("(remove_node_from_local_and_zookeeper) issues " +
        "talking to zookeeper with #{e.message}.")
    end
  end


  def wait_for_data()
    loop {
      break if got_all_data()
      if @kill_sig_received
        Djinn.log_fatal("Received kill signal, aborting startup")
        HelperFunctions.log_and_crash("Received kill signal, aborting startup")
      else
        Djinn.log_info("Waiting for data from the load balancer or cmdline tools")
        Kernel.sleep(SMALL_WAIT)
      end
    }

  end

  def parse_options
    if @options['appengine']
      @num_appengines = Integer(@options['appengine'])
    end

    # Set the proper log level.
    @@log.level = Logger::DEBUG if @options['verbose'].downcase == "true"

    keypath = @options['keyname'] + ".key"
    Djinn.log_debug("Keypath is #{keypath}, keyname is #{@options['keyname']}")
    my_key_dir = "#{APPSCALE_CONFIG_DIR}/keys/#{my_node.cloud}"
    my_key_loc = "#{my_key_dir}/#{keypath}"
    Djinn.log_debug("Creating directory #{my_key_dir} for my ssh key #{my_key_loc}")
    FileUtils.mkdir_p(my_key_dir)
    Djinn.log_run("cp #{APPSCALE_CONFIG_DIR}/ssh.key #{my_key_loc}")

    if is_cloud?
      # for euca
      ENV['EC2_ACCESS_KEY'] = @options['ec2_access_key']
      ENV['EC2_SECRET_KEY'] = @options['ec2_secret_key']
      ENV['EC2_URL'] = @options['ec2_url']

      # for ec2
      cloud_keys_dir = File.expand_path("#{APPSCALE_CONFIG_DIR}/keys/cloud1")
      ENV['EC2_PRIVATE_KEY'] = "#{cloud_keys_dir}/mykey.pem"
      ENV['EC2_CERT'] = "#{cloud_keys_dir}/mycert.pem"
    end

    write_database_info()
    update_firewall()
  end

  def got_all_data()
    Djinn.log_debug("[got_all_data]: checking nodes.")
    return false if @nodes == []
    Djinn.log_debug("[got_all_data]: checking options.")
    return false if @options == {}
    Djinn.log_debug("[got_all_data]: checking app_names.")
    return false if @app_names == []
    Djinn.log_debug("[got_all_data]: done.")
    return true
  end


  # If running in a cloud environment, we may be dealing with public and
  # private FQDNs instead of IP addresses, which makes it hard to find out
  # which node is our node (since we find our node by IP). This method
  # looks through all the nodes we currently know of and converts any private
  # FQDNs we see to private IPs.
  #
  # Args:
  #   nodes: An Array of DjinnJobDatas, where each item corresponds to a single
  #     node in this AppScale deployment.
  #
  # Returns:
  #   An Array of DjinnJobDatas, where each item may have its private FQDN
  #   replaced with a private IP address.
  def convert_fqdns_to_ips(nodes)
    if is_cloud?
      Djinn.log_debug("In a cloud deployment, so converting FQDNs -> IPs")
    else
      Djinn.log_debug("Not in a cloud deployment, so not converting FQDNs -> IPs")
      return nodes
    end

    if @options['hostname'] =~ /#{FQDN_REGEX}/
      begin
        @options['hostname'] = HelperFunctions.convert_fqdn_to_ip(@options['hostname'])
      rescue => e
        HelperFunctions.log_and_crash("Failed to convert main hostname #{@options['hostname']}")
      end
    end

    nodes.each { |node|
      # Resolve the private FQDN to a private IP, but don't resolve the public
      # FQDN, as that will just resolve to the private IP.

      pri = node.private_ip
      if pri =~ /#{FQDN_REGEX}/
        begin
          node.private_ip = HelperFunctions.convert_fqdn_to_ip(pri)
        rescue => e
          Djinn.log_info("Failed to convert IP: #{e.message}")
          node.private_ip = node.public_ip
        end
      end
    }

    return nodes
  end


  # Searches through @nodes to try to find out which node is ours. Strictly
  # speaking, we assume that our node is identifiable by private IP.
  def find_me_in_locations()
    @my_index = nil
    all_local_ips = HelperFunctions.get_all_local_ips()
    Djinn.log_debug("Searching for a node with any of these private IPs: " +
      "#{all_local_ips.join(', ')}")
    Djinn.log_debug("All nodes are: #{@nodes.join(', ')}")

    @nodes.each_with_index { |node, index|
      all_local_ips.each_with_index { |ip, eth_interface|
        if ip == node.private_ip
          @my_index = index
          HelperFunctions.set_local_ip(node.private_ip)
          @my_public_ip = node.public_ip
          @my_private_ip = node.private_ip
          @eth_interface = eth_interface
          return
        end
      }
    }
    HelperFunctions.log_and_crash("Can't find my node in @nodes: #{@nodes}. " +
      "My local IPs are: #{all_local_ips.join(', ')}")
  end


  # Checks to see if the credentials given to us (a Hash) have all the keys that
  # other methods expect to see.
  def valid_format_for_credentials(possible_credentials)
    required_fields = ["table", "hostname", "ips", "keyname"]
    required_fields.each { |field|
      if !possible_credentials[field]
        return false
      end
    }

    return true
  end

  def sanitize_credentials()
    newoptions = {}
    @options.each { |key, val|
      if ['ips', 'user_commands'].include?(key)
        newoptions[key] = val
        next
      end

      next unless key.class == String
      newkey = key.gsub(NOT_EMAIL_REGEX, "")
      if newkey.include? "_key" or newkey.include? "EC2_SECRET_KEY"
        if val.class == String
          newval = val.gsub(NOT_FQDN_OR_PLUS_REGEX, "")
        else
          newval = val
        end
      else
        if val.class == String
          newval = val.gsub(NOT_FQDN_REGEX, "")
        else
          newval = val
        end
      end
      newoptions[newkey] = newval
    }
    return newoptions
  end

  # Starts all of the services that this node has been assigned to run.
  # Also starts all services that all nodes run in an AppScale deployment.
  def start_api_services()
    @state = "Starting API Services."
    Djinn.log_info("#{@state}")

    threads = []
    threads << Thread.new {
      if not is_zookeeper_running?
        if my_node.is_zookeeper?
          Djinn.log_info("Starting zookeeper.")
          configure_zookeeper(@nodes, @my_index)
          begin
            start_zookeeper(@options['clear_datastore'].downcase == "true")
          rescue FailedZooKeeperOperationException
            @state = "Couldn't start Zookeeper."
            HelperFunctions.log_and_crash(@state, WAIT_TO_CRASH)
          end
          Djinn.log_info("Done configuring zookeeper.")
        end
      else
        Djinn.log_info("Zookeeper already running.")
      end
    }

    if my_node.is_db_master? or my_node.is_db_slave?
      threads << Thread.new {
        Djinn.log_info("Starting database services.")
        if my_node.is_db_master?
          start_db_master(@options['clear_datastore'].downcase == "true")
          prime_database
        else
          start_db_slave(@options['clear_datastore'].downcase == "true")
        end
        # Let's make sure cassandra is up.
        HelperFunctions.sleep_until_port_is_open(@my_private_ip,
          THRIFT_PORT)

        # Always colocate the Datastore Server and UserAppServer (soap_server).
        @state = "Starting up SOAP Server and Datastore Server"
        start_datastore_server()

        # Start the UserAppServer and wait till it's ready.
        start_soap_server()
        Djinn.log_info("Done starting database services.")
      }
    end

    # We now wait for the essential services to go up.
    Djinn.log_info("Waiting for DB services ... ")
    threads.each { |t| t.join() }

    # All nodes wait for the UserAppServer now. The call here is just to
    # ensure the UserAppServer is talking to the persistent state.
    HelperFunctions.sleep_until_port_is_open(@my_private_ip,
      UserAppClient::SSL_SERVER_PORT, USE_SSL)
    uac = UserAppClient.new(@my_private_ip, @@secret)
    begin
      app_list = uac.get_all_apps()
    rescue FailedNodeException
      Djinn.log_debug("UserAppServer not ready yet: retrying.")
      retry
    end
    @done_initializing = true
    Djinn.log_info("UserAppServer is ready.")

    # The services below depends directly or indirectly on the UAServer to
    # be operational. So we start them after we test the UAServer.
    threads = []
    if my_node.is_db_master? or my_node.is_db_slave? or my_node.is_zookeeper?
      threads << Thread.new {
        if my_node.is_db_master?
          if @options['clear_datastore'].downcase == "true"
            erase_app_instance_info
          end
        end

        if my_node.is_db_master? or my_node.is_db_slave?
          start_groomer_service()
        end

        start_backup_service()
      }
    end

    if my_node.is_memcache?
      threads << Thread.new {
        start_memcache()
      }
    end

    if my_node.is_login?
      threads << Thread.new {
        start_ejabberd()
      }
    end

    # All nodes have application managers
    threads << Thread.new {
      start_app_manager_server()
    }

    if my_node.is_appengine?
      threads << Thread.new {
        start_blobstore_server()
      }
    end

    if my_node.is_search?
      threads << Thread.new {
        start_search_role()
      }
    end

    if my_node.is_taskqueue_master?
      threads << Thread.new {
        start_taskqueue_master()
      }
    elsif my_node.is_taskqueue_slave?
      threads << Thread.new {
        start_taskqueue_slave()
      }
    end

    # App Engine apps rely on the above services to be started, so
    # join all our threads here
    Djinn.log_info("Waiting for all services to finish starting up")
    threads.each { |t| t.join() }
    Djinn.log_info("API services have started on this node")

    # Login node starts additional services.
    if my_node.is_login?
      update_node_info_cache()
      start_app_dashboard(get_login.public_ip, my_node.private_ip)
      start_hermes()
      TaskQueue.start_flower(@options['flower_password'])
    end
  end


  # Creates database tables in the underlying datastore to hold information
  # about the users that interact with AppScale clouds, and about the
  # applications that AppScale hosts (including data that the apps themselves
  # read and write).
  #
  # Raises:
  #   SystemExit: If the database could not be primed for use with AppScale,
  #     after ten retries.
  def prime_database()
    table = @options['table']
    prime_script = "#{APPSCALE_HOME}/AppDB/#{table}_env/prime_#{table}.py"
    retries = 10
    loop {
      Djinn.log_run("APPSCALE_HOME='#{APPSCALE_HOME}' MASTER_IP='localhost' " +
        "LOCAL_DB_IP='localhost' #{PYTHON27} #{prime_script} " +
        "#{@options['replication']}; echo $? > #{Dir.tmpdir}/retval")
      retval = `cat #{Dir.tmpdir}/retval`.to_i
      return if retval.zero?
      Djinn.log_warn("Failed to prime database. #{retries} retries left.")
      Kernel.sleep(SMALL_WAIT)
      retries -= 1
      break if retries.zero?
    }

    @state = "Failed to prime #{table}."
    HelperFunctions.log_and_crash(@state, WAIT_TO_CRASH)
  end


  # Delete all apps running on this instance.
  def erase_app_instance_info()
    uac = UserAppClient.new(my_node.private_ip, @@secret)
    begin
      result = uac.delete_all_apps()
      Djinn.log_info("UserAppServer delete_all_apps returned: #{result}.")
    rescue FailedNodeException
      Djinn.log_warn("Couldn't call delete_all_apps from UserAppServer.")
      return
    end
  end


  def start_backup_service()
    BackupRecoveryService.start()
  end

  def start_blobstore_server()
    # Each node has an nginx configuration to reach the datastore. Use it
    # to make sure we are fault-tolerant.
    BlobServer.start(my_node.private_ip, DatastoreServer::LISTEN_PORT_NO_SSL)
    return true
  end

  def start_search_role()
    Search.start_master(@options['clear_datastore'].downcase == "true")
  end

  def start_taskqueue_master()
    TaskQueue.start_master(@options['clear_datastore'].downcase == "true")
    return true
  end


  def start_taskqueue_slave()
    # All slaves connect to the master to start
    master_ip = nil
    @nodes.each { |node|
      master_ip = node.private_ip if node.is_taskqueue_master?
    }

    TaskQueue.start_slave(master_ip, @options['clear_datastore'].downcase == "true")
    return true
  end

  # Starts the application manager which is a SOAP service in charge of
  # starting and stopping applications.
  def start_app_manager_server()
    @state = "Starting up AppManager"
    env_vars = {}
    app_manager_script = "#{APPSCALE_HOME}/AppManager/app_manager_server.py"
    start_cmd = "#{PYTHON27} #{app_manager_script}"
    stop_cmd = "#{PYTHON27} #{APPSCALE_HOME}/scripts/stop_service.py " +
          "#{app_manager_script} #{PYTHON27}"
    port = [AppManagerClient::SERVER_PORT]
    MonitInterface.start(:appmanagerserver, start_cmd, stop_cmd, port, env_vars)
  end

  # Starts the Hermes service on this node.
  def start_hermes()
    @state = "Starting Hermes"
    Djinn.log_info("Starting Hermes service.")
    HermesService.start()
    Djinn.log_info("Done starting Hermes service.")
  end

  # Starts the groomer service on this node. The groomer cleans the datastore of deleted
  # items and removes old logs.
  def start_groomer_service()
    @state = "Starting Groomer Service"
    Djinn.log_info("Starting groomer service.")
    GroomerService.start()
    Djinn.log_info("Done starting groomer service.")
  end

  def start_soap_server()
    db_master_ip = nil
    @nodes.each { |node|
      db_master_ip = node.private_ip if node.is_db_master?
    }
    HelperFunctions.log_and_crash("db master ip was nil") if db_master_ip.nil?

    db_local_ip = my_node.private_ip

    table = @options['table']

    env_vars = {}

    env_vars['APPSCALE_HOME'] = APPSCALE_HOME
    env_vars['MASTER_IP'] = db_master_ip
    env_vars['LOCAL_DB_IP'] = db_local_ip

    if table == "simpledb"
      env_vars['SIMPLEDB_ACCESS_KEY'] = @options['SIMPLEDB_ACCESS_KEY']
      env_vars['SIMPLEDB_SECRET_KEY'] = @options['SIMPLEDB_SECRET_KEY']
    end

    soap_script = "#{APPSCALE_HOME}/AppDB/soap_server.py"
    start_cmd = ["#{PYTHON27} #{soap_script}",
            "-t #{table}"].join(' ')
    stop_cmd = "#{PYTHON27} #{APPSCALE_HOME}/scripts/stop_service.py " +
          "#{soap_script} #{PYTHON27}"
    port = [UserAppClient::SERVER_PORT]

    MonitInterface.start(:uaserver, start_cmd, stop_cmd, port, env_vars)
  end

  def start_datastore_server
    db_master_ip = nil
    my_ip = my_node.public_ip
    verbose = @options['verbose'].downcase == 'true'
    @nodes.each { |node|
      db_master_ip = node.private_ip if node.is_db_master?
    }
    HelperFunctions.log_and_crash("db master ip was nil") if db_master_ip.nil?

    table = @options['table']
    DatastoreServer.start(db_master_ip, my_node.private_ip, table,
      verbose=verbose)
    HAProxy.create_datastore_server_config(my_node.private_ip, DatastoreServer::PROXY_PORT, table)

    # Let's wait for the datastore to be active.
    HelperFunctions.sleep_until_port_is_open(my_node.private_ip, DatastoreServer::PROXY_PORT)
  end

  # Stops the Backup/Recovery service.
  def stop_backup_service()
    BackupRecoveryService.stop()
  end

  # Stops the blobstore server.
  def stop_blob_server
    BlobServer.stop
  end

  # Stops the User/Apps soap server.
  def stop_soap_server
    MonitInterface.stop(:uaserver)
  end

  # Stops the AppManager service
  def stop_app_manager_server
    MonitInterface.stop(:appmanagerserver)
  end

  # Stops the groomer service.
  def stop_groomer_service()
    Djinn.log_info("Stopping groomer service.")
    GroomerService.stop()
    Djinn.log_info("Done stopping groomer service.")
  end

  # Stops the datastore server.
  def stop_datastore_server
    DatastoreServer.stop()
  end

  def is_hybrid_cloud?
    if @options['infrastructure'].nil?
      false
    else
      @options['infrastructure'] == "hybrid"
    end
  end

  def is_cloud?
    !@options['infrastructure'].nil?
  end

  def restore_from_db?
    @options['restore_from_tar'] || @options['restore_from_ebs']
  end

  def spawn_and_setup_appengine()
    # should also make sure the tools are on the vm and the envvars are set

    table = @options['table']

    machines = JSON.load(@options['ips'])
    appengine_info = spawn_appengine(machines)
    Djinn.log_info("Nodes info after starting remotes: #{appengine_info.join(', ')}.")

    @state = "Copying over needed files and starting the AppController on the other VMs"

    keyname = @options['keyname']
    appengine_info = Djinn.convert_location_array_to_class(appengine_info, keyname)
    @state_change_lock.synchronize {
      @nodes.concat(appengine_info)
      @nodes.uniq!
    }
    find_me_in_locations()
    write_database_info()
    update_firewall()

    initialize_nodes_in_parallel(appengine_info)
  end

  def spawn_appengine(machines)
    Djinn.log_debug("Machines requested or available: #{machines.join(', ')}.")
    appengine_info = []

    if is_cloud?
      # In cloud mode we need to spawn the instances, but we should check
      # if the instances have been already spawned: we can do that
      # comparing what we are requested and what we have in @nodes.
      # Note: the tools doesn't include the headnode in machines.
      if @nodes.length < (machines.length + 1)
        @state = "Spawning up #{machines.length} virtual machines"
        roles = machines.map { |node| node['jobs'] }
        disks = machines.map { |node| node['disk'] }

        Djinn.log_info("Starting #{machines.length} machines.")

        imc = InfrastructureManagerClient.new(@@secret)
        begin
          appengine_info = imc.spawn_vms(machines.length, @options, roles, disks)
        rescue FailedNodeException, AppScaleException => exception
          @state = "Couldn't spawn #{machines.length} VMs " +
            "with roles #{roles} because: #{exception.message}"
          HelperFunctions.log_and_crash(@state, WAIT_TO_CRASH)
        end
        Djinn.log_info("Spawned #{machines.length} virtual machines.")
      else
        Djinn.log_info("Not spawning new instances since we have the requested" +
          " number already.")
      end
    else
      # For cluster mode, we return a nodes structure with the correct
      # values, since we already have the jobs and ips for the layout.
      machines.each { |node|
        appengine_info << {
          'public_ip' => node['ip'],
          'private_ip' => node['ip'],
          'jobs' => node['jobs'],
          'instance_id' => 'i-APPSCALE',
          'disk' => nil
        }
      }
    end

    Djinn.log_debug("Received appengine info: #{appengine_info.join(', ')}.")
    return appengine_info
  end

  def initialize_nodes_in_parallel(node_info)
    threads = []
    node_info.each { |slave|
      threads << Thread.new {
        initialize_node(slave)
      }
    }

    threads.each { |t| t.join }
    Djinn.log_info("Done initializing nodes.")
  end

  def initialize_node(node)
    copy_encryption_keys(node)
    validate_image(node)
    rsync_files(node)
    run_user_commands(node)
    start_appcontroller(node)
  end

  def validate_image(node)
    ip = node.public_ip
    key = node.ssh_key
    HelperFunctions.ensure_image_is_appscale(ip, key)
    HelperFunctions.ensure_version_is_supported(ip, key)
    HelperFunctions.ensure_db_is_supported(ip, @options['table'], key)
  end

  def copy_encryption_keys(dest_node)
    ip = dest_node.private_ip
    Djinn.log_info("Copying SSH keys to node at IP address #{ip}")
    ssh_key = dest_node.ssh_key
    HelperFunctions.sleep_until_port_is_open(ip, SSH_PORT)

    # Get the username to use for ssh (depends on environments).
    user_name = "ubuntu"
    if ["ec2", "euca"].include?(@options['infrastructure'])
      # Add deployment key to remote instance's authorized_keys.
      options = '-o StrictHostkeyChecking=no -o NumberOfPasswordPrompts=0'
      backup_keys = 'sudo cp -p /root/.ssh/authorized_keys ' +
        '/root/.ssh/authorized_keys.old'
      Djinn.log_run("ssh -i #{ssh_key} #{options} 2>&1 #{user_name}@#{ip} " +
        "'#{backup_keys}'")

      merge_keys = 'sudo sed -n ' +
        '"/Please login/d; w/root/.ssh/authorized_keys" ' +
        "~#{user_name}/.ssh/authorized_keys /root/.ssh/authorized_keys.old"
      Djinn.log_run("ssh -i #{ssh_key} #{options} 2>&1 #{user_name}@#{ip} " +
        "'#{merge_keys}'")
    elsif @options['infrastructure'] == "gce"
      # Since GCE v1beta15, SSH keys don't immediately get injected to newly
      # spawned VMs. It takes around 30 seconds, so sleep a bit longer to be
      # sure.
      user_name = "#{@options['gce_user']}"
      Djinn.log_debug("Waiting for SSH keys to get injected to #{ip}.")
      Kernel.sleep(60)
    end

    Kernel.sleep(SMALL_WAIT)

    secret_key_loc = "#{APPSCALE_CONFIG_DIR}/secret.key"
    cert_loc = "#{APPSCALE_CONFIG_DIR}/certs/mycert.pem"
    key_loc = "#{APPSCALE_CONFIG_DIR}/certs/mykey.pem"

    HelperFunctions.scp_file(secret_key_loc, secret_key_loc, ip, ssh_key)
    HelperFunctions.scp_file(cert_loc, cert_loc, ip, ssh_key)
    HelperFunctions.scp_file(key_loc, key_loc, ip, ssh_key)

    cloud_keys_dir = File.expand_path("#{APPSCALE_CONFIG_DIR}/keys/cloud1")
    make_dir = "mkdir -p #{cloud_keys_dir}"

    cloud_private_key = "#{cloud_keys_dir}/mykey.pem"
    cloud_cert = "#{cloud_keys_dir}/mycert.pem"

    HelperFunctions.run_remote_command(ip, make_dir, ssh_key, NO_OUTPUT)
    HelperFunctions.scp_file(ssh_key, ssh_key, ip, ssh_key)
    HelperFunctions.scp_file(cloud_private_key, cloud_private_key, ip, ssh_key)
    HelperFunctions.scp_file(cloud_cert, cloud_cert, ip, ssh_key)

    # Finally, on GCE, we need to copy over the user's credentials, in case
    # nodes need to attach persistent disks.
    return if @options['infrastructure'] != "gce"

    client_secrets = "#{APPSCALE_CONFIG_DIR}/client_secrets.json"
    gce_oauth = "#{APPSCALE_CONFIG_DIR}/oauth2.dat"

    if File.exists?(client_secrets)
      HelperFunctions.scp_file(client_secrets, client_secrets, ip, ssh_key)
    end

    HelperFunctions.scp_file(gce_oauth, gce_oauth, ip, ssh_key)
  end

  def rsync_files(dest_node)
    appdb = "#{APPSCALE_HOME}/AppDB"
    app_manager = "#{APPSCALE_HOME}/AppManager"
    app_task_queue = "#{APPSCALE_HOME}/AppTaskQueue"
    controller = "#{APPSCALE_HOME}/AppController"
    iaas_manager = "#{APPSCALE_HOME}/InfrastructureManager"
    lib = "#{APPSCALE_HOME}/lib"
    loadbalancer = "#{APPSCALE_HOME}/AppDashboard"
    scripts = "#{APPSCALE_HOME}/scripts"
    server = "#{APPSCALE_HOME}/AppServer"
    server_java = "#{APPSCALE_HOME}/AppServer_Java"
    xmpp_receiver = "#{APPSCALE_HOME}/XMPPReceiver"

    ssh_key = dest_node.ssh_key
    ip = dest_node.private_ip
    options = "-e 'ssh -i #{ssh_key}' -arv --filter '- *.pyc'"

    HelperFunctions.shell("rsync #{options} #{controller}/* root@#{ip}:#{controller}")
    HelperFunctions.shell("rsync #{options} #{server}/* root@#{ip}:#{server}")
    HelperFunctions.shell("rsync #{options} #{server_java}/* root@#{ip}:#{server_java}")
    HelperFunctions.shell("rsync #{options} #{loadbalancer}/* root@#{ip}:#{loadbalancer}")
    HelperFunctions.shell("rsync #{options} --exclude='logs/*' #{appdb}/* root@#{ip}:#{appdb}")
    HelperFunctions.shell("rsync #{options} #{app_manager}/* root@#{ip}:#{app_manager}")
    HelperFunctions.shell("rsync #{options} #{iaas_manager}/* root@#{ip}:#{iaas_manager}")
    HelperFunctions.shell("rsync #{options} #{xmpp_receiver}/* root@#{ip}:#{xmpp_receiver}")
    HelperFunctions.shell("rsync #{options} #{lib}/* root@#{ip}:#{lib}")
    HelperFunctions.shell("rsync #{options} #{app_task_queue}/* root@#{ip}:#{app_task_queue}")
    HelperFunctions.shell("rsync #{options} #{scripts}/* root@#{ip}:#{scripts}")
  end

  def setup_config_files()
    @state = "Setting up database configuration files"

    master_ip = []
    slave_ips = []

    # load datastore helper
    # TODO: this should be the class or module
    table = @options['table']
    # require db_file
    begin
      require "#{table}_helper"
    rescue => e
      backtrace = e.backtrace.join("\n")
      HelperFunctions.log_and_crash("Unable to find #{table} helper." +
        " Please verify datastore type: #{e}\n#{backtrace}")
    end

    @nodes.each { |node|
      master_ip = node.private_ip if node.jobs.include?("db_master")
      if !slave_ips.include? node.private_ip
        slave_ips << node.private_ip if node.jobs.include?("db_slave")
      end
    }

    Djinn.log_debug("Master is at #{master_ip}, slaves are at #{slave_ips.join(', ')}")

    my_public = my_node.public_ip
    HelperFunctions.write_file("#{APPSCALE_CONFIG_DIR}/my_public_ip", "#{my_public}\n")

    my_private = my_node.private_ip
    HelperFunctions.write_file("#{APPSCALE_CONFIG_DIR}/my_private_ip", "#{my_private}\n")

    head_node_ip = get_public_ip(@options['hostname'])
    HelperFunctions.write_file("#{APPSCALE_CONFIG_DIR}/head_node_ip", "#{head_node_ip}\n")

    login_ip = get_login.public_ip
    HelperFunctions.write_file("#{APPSCALE_CONFIG_DIR}/login_ip", "#{login_ip}\n")

    login_private_ip = get_login.private_ip
    HelperFunctions.write_file("#{APPSCALE_CONFIG_DIR}/login_private_ip", "#{login_private_ip}\n")

    HelperFunctions.write_file("#{APPSCALE_CONFIG_DIR}/masters", "#{master_ip}\n")

    if @nodes.length  == 1
      Djinn.log_info("Only saw one machine, therefore my node is " +
        "also a slave node")
      slave_ips = [ my_private ]
    end

    slave_ips_newlined = slave_ips.join("\n")
    HelperFunctions.write_file("#{APPSCALE_CONFIG_DIR}/slaves", "#{slave_ips_newlined}\n")

    # Invoke datastore helper function
    setup_db_config_files(master_ip, slave_ips, Integer(@options['replication']))

    update_hosts_info()

    # use iptables to lock down outside traffic
    # nodes can talk to each other on any port
    # but only the outside world on certain ports
    #`iptables --flush`
    if FIREWALL_IS_ON
      Djinn.log_run("bash #{APPSCALE_HOME}/firewall.conf")
    end
  end


  # Writes a file to the local filesystem that contains the IP addresses of
  # all machines running memcached. AppServers read this file periodically to
  # get an up-to-date list of the nodes running the memcache service, which can
  # change if AppScale scales up or down.
  def write_memcache_locations()
    memcache_ips = []
    @nodes.each { |node|
      memcache_ips << node.private_ip if node.is_memcache?
    }
    memcache_contents = memcache_ips.join("\n")
    # We write the file only if something changed.
    if memcache_contents != @memcache_contents
      memcache_file = "#{APPSCALE_CONFIG_DIR}/memcache_ips"
      HelperFunctions.write_file(memcache_file, memcache_contents)
      @memcache_contents = memcache_contents
      Djinn.log_debug("Updated memcache servers to #{memcache_ips.join(', ')}")
    end
  end


  # Writes a file to the local filesystem that contains the IP address
  # of a machine that runs the AppDashboard. AppServers use this file
  # to know where to send users to log in. Because users have to be able
  # to access this IP address, we use the public IP here instead of the
  # private IP.
  def write_apploadbalancer_location()
    login_file = "#{APPSCALE_CONFIG_DIR}/appdashboard_public_ip"
    login_ip = get_login.public_ip()
    HelperFunctions.write_file(login_file, login_ip)
  end


  # Writes a file to the local filesystem that contains the IP
  # address of the 'nearest' machine running the TaskQueue service.
  # 'Nearest' is defined as being this node's IP if our node runs TQ,
  # or a random node that runs TQ otherwise.
  def find_nearest_taskqueue()
    rabbitmq_ip = nil
    if my_node.is_taskqueue_master? or my_node.is_taskqueue_slave?
      rabbitmq_ip = my_node.private_ip
    end

    if rabbitmq_ip.nil?
      rabbitmq_ips = []
      @nodes.each { |node|
        if node.is_taskqueue_master? or node.is_taskqueue_slave?
          rabbitmq_ips << node.private_ip
        end
      }
      Djinn.log_debug("TaskQueue servers are at #{rabbitmq_ips.join(', ')}")

      # pick one at random
      rabbitmq_ip = rabbitmq_ips.sort_by { rand }[0]
    end

    Djinn.log_debug("AppServers on this node will connect to TaskQueue " +
      "at #{rabbitmq_ip}")
    rabbitmq_file = "#{APPSCALE_CONFIG_DIR}/rabbitmq_ip"
    rabbitmq_contents = rabbitmq_ip
    HelperFunctions.write_file(rabbitmq_file, rabbitmq_contents)
  end

  # Write the location of where SOLR and the search server are located
  # if they are configured.
  def write_search_node_file()
    search_ip = ""
    @nodes.each { |node|
      search_ip = node.private_ip if node.is_search?
      break;
    }
    HelperFunctions.write_file(Search::SEARCH_LOCATION_FILE,  search_ip)
  end

  # Writes a file to the local file system that tells the taskqueue master
  # all nodes which are taskqueue nodes.
  def write_taskqueue_nodes_file()
    taskqueue_ips = []
    @nodes.each { |node|
      taskqueue_ips << node.private_ip if node.is_taskqueue_master? or node.is_taskqueue_slave?
    }
    taskqueue_contents = taskqueue_ips.join("\n")
    HelperFunctions.write_file(TASKQUEUE_FILE,  taskqueue_contents)
  end

  # Updates files on this machine with information about our hostname
  # and a mapping of where other machines are located.
  def update_hosts_info()
    # If we are running in Docker, don't try to set the hostname.
    if system("grep docker /proc/1/cgroup > /dev/null")
      return
    end


    all_nodes = ""
    @nodes.each_with_index { |node, index|
      all_nodes << "#{HelperFunctions.convert_fqdn_to_ip(node.private_ip)} appscale-image#{index}\n"
    }

    new_etc_hosts = <<HOSTS
127.0.0.1 localhost.localdomain localhost
127.0.1.1 localhost
::1     ip6-localhost ip6-loopback
fe00::0 ip6-localnet
ff00::0 ip6-mcastprefix
ff02::1 ip6-allnodes
ff02::2 ip6-allrouters
ff02::3 ip6-allhosts
#{all_nodes}
HOSTS

    etc_hosts = "/etc/hosts"
    File.open(etc_hosts, "w+") { |file| file.write(new_etc_hosts) }

    etc_hostname = "/etc/hostname"
    my_hostname = "appscale-image#{@my_index}"
    File.open(etc_hostname, "w+") { |file| file.write(my_hostname) }

    Djinn.log_run("/bin/hostname #{my_hostname}")
  end


  # Writes new nginx configuration files for the App Engine applications
  # hosted in this deployment. Callers should invoke this method whenever
  # there is a change in the number of machines hosting App Engine apps.
  def regenerate_nginx_config_files()
    Djinn.log_debug("Regenerating nginx config files for App Engine apps")
    my_public = my_node.public_ip
    my_private = my_node.private_ip
    login_ip = get_login.private_ip

    Djinn.log_debug("@app_info_map is #{@app_info_map.inspect}")
    @apps_loaded.each { |app|
      http_port = @app_info_map[app]['nginx']
      https_port = @app_info_map[app]['nginx_https']
      proxy_port = @app_info_map[app]['haproxy']
      Djinn.log_debug("Regenerating nginx config for app #{app}, on http " +
        "port #{http_port}, https port #{https_port}, and haproxy port " +
        "#{proxy_port}.")

      static_handlers = HelperFunctions.parse_static_data(app)
      Nginx.write_fullproxy_app_config(app, http_port, https_port,
        my_public, my_private, proxy_port, static_handlers, login_ip,
        @app_info_map[app]['language'])
    }
    Djinn.log_debug("Done writing new nginx config files!")
    Nginx.reload()
  end


  def my_node()
    if @my_index.nil?
      find_me_in_locations()
    end

    if @my_index.nil?
      Djinn.log_debug("My index is nil - is nodes nil? #{@nodes.nil?}")
      if @nodes.nil?
        Djinn.log_debug("My nodes is nil also, timing error? race condition?")
      else
        HelperFunctions.log_and_crash("Couldn't find our position in #{@nodes}")
      end
    end

    return @nodes[@my_index]
  end

  # If we are in cloud mode, we should mount any volume containing our
  # local state.
  def mount_persistent_storage()
    if my_node.disk
      imc = InfrastructureManagerClient.new(@@secret)
      begin
        device_name = imc.attach_disk(@options, my_node.disk, my_node.instance_id)
      rescue FailedNodeException
        Djinn.log_warn("Failed to talk to InfrastructureManager while attaching disk")
        # TODO: this logic (and the following) to retry forever is not
        # healhy.
        Kernel.sleep(SMALL_WAIT)
        retry
      end
      loop {
        if File.exists?(device_name)
          Djinn.log_info("Device #{device_name} exists - mounting it.")
          break
        else
          Djinn.log_info("Device #{device_name} does not exist - waiting for " +
            "it to exist.")
          Kernel.sleep(SMALL_WAIT)
        end
      }

      Djinn.log_run("rm -rf #{PERSISTENT_MOUNT_POINT}")
      Djinn.log_run("mkdir #{PERSISTENT_MOUNT_POINT}")
      mount_output = Djinn.log_run("mount -t ext4 #{device_name} " +
        "#{PERSISTENT_MOUNT_POINT} 2>&1")
      if mount_output.empty?
        Djinn.log_info("Mounted persistent disk #{device_name}, without " +
          "needing to format it.")
        Djinn.log_run("mkdir -p #{PERSISTENT_MOUNT_POINT}/apps")

        # Finally, RabbitMQ expects data to be present at /var/lib/rabbitmq.
        # Make sure there is data present there and that it points to our
        # persistent disk.
        if File.exists?("#{PERSISTENT_MOUNT_POINT}/rabbitmq")
          Djinn.log_run("rm -rf /var/lib/rabbitmq")
        else
          Djinn.log_run("mv /var/lib/rabbitmq #{PERSISTENT_MOUNT_POINT}")
        end
        Djinn.log_run("ln -s #{PERSISTENT_MOUNT_POINT}/rabbitmq /var/lib/rabbitmq")
        return
      end

      Djinn.log_info("Formatting persistent disk #{device_name}")
      Djinn.log_run("mkfs.ext4 -F #{device_name}")

      Djinn.log_info("Mounting persistent disk #{device_name}")
      Djinn.log_run("mount -t ext4 #{device_name} #{PERSISTENT_MOUNT_POINT} " +
        "2>&1")
      Djinn.log_run("mkdir -p #{PERSISTENT_MOUNT_POINT}/apps")

      Djinn.log_run("mv /var/lib/rabbitmq #{PERSISTENT_MOUNT_POINT}")
      Djinn.log_run("ln -s #{PERSISTENT_MOUNT_POINT}/rabbitmq /var/lib/rabbitmq")
    end
  end

  # This function performs basic setup ahead of starting the API services.
  def initialize_server()
    if not HAProxy.is_running?
      HAProxy.initialize_config()
      HAProxy.start()
      Djinn.log_info("HAProxy configured and started.")
    else
      Djinn.log_info("HAProxy already configured.")
    end

    if not Nginx.is_running?
      Nginx.initialize_config()
      Nginx.start()
      Djinn.log_info("Nginx configured and started.")
    else
      Djinn.log_info("Nginx already configured and running.")
    end

    # As per trusty's version of haproxy, we need to have a listening
    # socket for the daemon to start: we do use the uaserver to configured
    # a default route.
    configure_uaserver

    # Volume is mounted, let's finish the configuration of static files.
    if my_node.is_login? and not my_node.is_appengine?
      write_app_logrotate()
      Djinn.log_info("Copying logrotate script for centralized app logs")
    end
    configure_db_nginx()
    write_memcache_locations()
    write_apploadbalancer_location()
    find_nearest_taskqueue()
    write_taskqueue_nodes_file()
    write_search_node_file()
    setup_config_files()
  end

  # Sets up logrotate for this node's centralized app logs.
  # This method is called only when the appengine role does not run
  # on the head node.
  def write_app_logrotate()
    template_dir = File.join(File.dirname(__FILE__), "../lib/templates")
    FileUtils.cp("#{template_dir}/#{APPSCALE_APP_LOGROTATE}",
      "#{LOGROTATE_DIR}/appscale-app")
  end

  # Runs any commands provided by the user in their AppScalefile on the given
  # machine.
  #
  # Args:
  # - node: A DjinnJobData that represents the machine where the given commands
  #   should be executed.
  def run_user_commands(node)
    if @options['user_commands'].class == String
      begin
        commands = JSON.load(@options['user_commands'])
      rescue JSON::ParserError
        commands = @options['user_commands']
      end

      if commands.class == String
        commands = [commands]
      end
    else
      commands = []
    end
    Djinn.log_debug("commands are #{commands}, of class #{commands.class.name}")

    if commands.empty?
      Djinn.log_debug("No user-provided commands were given.")
      return
    end

    ip = node.private_ip
    ssh_key = node.ssh_key
    commands.each { |command|
      HelperFunctions.run_remote_command_without_output(ip, command, ssh_key)
    }
  end

  def set_appcontroller_monit()
    Djinn.log_debug("Configuring AppController monit.")
    env = {
      'HOME' => '/root',
      'APPSCALE_HOME' => APPSCALE_HOME,
      'EC2_HOME' => ENV['EC2_HOME'],
      'JAVA_HOME' => ENV['JAVA_HOME']
    }
    start = "/usr/bin/ruby -w /root/appscale/AppController/djinnServer.rb"
    stop = "/usr/sbin/service appscale-controller stop"
    match_cmd = "/usr/bin/ruby -w /root/appscale/AppController/djinnServer.rb"

    # Let's make sure we don't have 2 jobs monitoring the controller.
    FileUtils.rm_rf("/etc/monit/conf.d/controller-17443.cfg")

    begin
      MonitInterface.start(:controller, start, stop, SERVER_PORT, env,
        match_cmd)
    rescue => e
      Djinn.log_warn("Failed to set local AppController monit: retrying.")
      retry
    end
  end

  def start_appcontroller(node)
    ip = node.private_ip

    # Start the AppController on the remote machine.
    remote_cmd = "/usr/sbin/service appscale-controller start"
    tries = RETRIES
    begin
      result = HelperFunctions.run_remote_command(ip, remote_cmd, node.ssh_key, true)
    rescue => except
      backtrace = except.backtrace.join("\n")
      remote_start_msg = "[remote_start] Unforeseen exception when " + \
        "talking to #{ip}: #{except}\nBacktrace: #{backtrace}"
      tries -= 1
      if tries > 0
        Djinn.log_warn(remote_start_msg)
        retry
      else
        @state = remote_start_msg
        HelperFunctions.log_and_crash(@state, WAIT_TO_CRASH)
      end
    end
    Djinn.log_info("Starting AppController for #{ip} returned #{result}.")

    # If the node is already initialized, it may belong to another
    # deployment: stop the initialization process.
    acc = AppControllerClient.new(ip, @@secret)
    tries = RETRIES
    begin
      if acc.is_done_initializing?
        Djinn.log_warn("The node at #{ip} was already initialized!")
        return
      end
    rescue FailedNodeException => except
      tries -= 1
      if tries > 0
        Djinn.log_debug("AppController at #{ip} not responding yet: retrying.")
        retry
      else
        @state = "Couldn't talk to AppController at #{ip} for #{except.message}."
        HelperFunctions.log_and_crash(@state, WAIT_TO_CRASH)
      end
    end
    Djinn.log_debug("Sending data to #{ip}.")

    loc_array = Djinn.convert_location_class_to_array(@nodes)
    options = @options.to_a.flatten
    begin
      result = acc.set_parameters(loc_array, options, @app_names)
    rescue FailedNodeException => e
      @state = "Couldn't set parameters on node at #{ip} for #{e.message}."
      HelperFunctions.log_and_crash(@state, WAIT_TO_CRASH)
    end
    Djinn.log_info("Parameters set on node at #{ip} returned #{result}.")
  end

  def start_memcache()
    @state = "Starting up memcache"
    Djinn.log_info("Starting up memcache")
    start_cmd = "/usr/bin/memcached -m 64 -p 11211 -u root"
    stop_cmd = "#{PYTHON27} #{APPSCALE_HOME}/scripts/stop_service.py " +
          "/usr/bin/memcached 11211"
    MonitInterface.start(:memcached, start_cmd, stop_cmd, [11211])
  end

  def stop_memcache()
    MonitInterface.stop(:memcached)
  end

  def start_ejabberd()
    @state = "Starting up XMPP server"
    my_public = my_node.public_ip
    Ejabberd.stop()
    Djinn.log_run("rm -f /var/lib/ejabberd/*")
    Ejabberd.write_auth_script(my_public, get_db_master.private_ip, @@secret)
    Ejabberd.write_config_file(my_public)
    Ejabberd.start()
  end

  def stop_ejabberd()
    Ejabberd.stop()
  end

  # Start the AppDashboard web service which allows users to login,
  # upload and remove apps, and view the status of the AppScale deployment.
  #
  # Args:
  #  login_ip: A string wth the ip of the login node.
  #  uaserver_ip: A string with the ip of the UserAppServer.
  def start_app_dashboard(login_ip, uaserver_ip)
    @state = "Starting AppDashboard"
    Djinn.log_info("Starting AppDashboard")

    Thread.new{
      my_public = my_node.public_ip
      my_private = my_node.private_ip

      AppDashboard.start(login_ip, uaserver_ip, my_public, my_private,
          PERSISTENT_MOUNT_POINT, @@secret)
      APPS_LOCK.synchronize {
        @app_info_map[AppDashboard::APP_NAME] = {
            'nginx' => AppDashboard::LISTEN_PORT,
            'nginx_https' => AppDashboard::LISTEN_SSL_PORT,
            'haproxy' => AppDashboard::PROXY_PORT,
            'appengine' => ["#{my_private}:-1", "#{my_private}:-1",
                            "#{my_private}:-1"],
            'language' => AppDashboard::APP_LANGUAGE
        }
      }

      Djinn.log_info("Starting cron service for #{AppDashboard::APP_NAME}")
      CronHelper.update_cron(login_ip, AppDashboard::LISTEN_PORT,
        AppDashboard::APP_LANGUAGE, AppDashboard::APP_NAME)
    }
  end

  # Stop the AppDashboard web service.
  def stop_app_dashboard()
    Djinn.log_info("Shutting down AppDashboard")
    AppDashboard.stop()
  end

  def start_shadow()
    Djinn.log_info("Starting Shadow role")
  end

  def stop_shadow()
    Djinn.log_info("Stopping Shadow role")
  end

  #
  # Swaps out an application with one that relays an error message to the
  # developer. It will take the application that currently exists in the
  # application folder, deletes it, and places a templated app that prints out the
  # given error message.
  #
  # Args:
  #   app_name: Name of application to construct an error application for
  #   err_msg: A String message that will be displayed as
  #            the reason why we couldn't start their application.
  #   language: The language the application is written in.
  def place_error_app(app_name, err_msg, language)
    Djinn.log_error("Placing error application for #{app_name} because of: #{err_msg}")
    ea = ErrorApp.new(app_name, err_msg)
    ea.generate(language)
  end

  # Examine the list of applications to restart, or the applications that
  # should be running, and respectively restart or start them.
  def restart_appengine()
    @state = "Preparing to restart AppEngine apps if needed."
    Djinn.log_debug(@state)

    # Use a copy of @apps_to_restart here since we delete from it in
    # setup_appengine_application.
    apps = @apps_to_restart
    apps.each { |app_name|
      Djinn.log_info("Got #{app_name} to restart (if applicable).")
      setup_app_dir(app_name, true)

      APPS_LOCK.synchronize {
        if my_node.is_appengine?
          app_manager = AppManagerClient.new(my_node.private_ip)
          # TODO: What happens if the user updates their env vars between app
          # deploys?
          Djinn.log_info("Restarting AppServers hosting old version of #{app_name}.")
          begin
            result = app_manager.restart_app_instances_for_app(app_name,
              @app_info_map[app_name]['language'])
          rescue FailedNodeException
            Djinn.log_warn("Failed to restart app #{app_name}.")
          end
          maybe_reload_taskqueue_worker(app_name)
        end
        @apps_to_restart.delete(app_name)
        Djinn.log_info("Done restarting #{app_name}.")
      }
    }
  end

  # Login nodes will compares the list of applications that should be
  # running according to the UserAppServer with the list we have on the
  # load balancer, and marks the missing apps for start during the next
  # cycle.
  #
  # All nodes will compares the list of AppServers they should be running,
  # with the list of AppServers actually running, and make the necessary
  # adjustments. Effectively only login nodes and appengine nodes will run
  # AppServers (login nodes runs the dashboard).
  def check_running_apps()
    if my_node.is_login?
      APPS_LOCK.synchronize {
        uac = UserAppClient.new(my_node.private_ip, @@secret)
        Djinn.log_debug("Checking applications that should be running.")
        begin
          app_list = uac.get_all_apps()
        rescue FailedNodeException
          Djinn.log_warn("Failed to get app listing: retrying.")
          retry
        end
        Djinn.log_debug("Apps to check: #{app_list}.") if !app_list.empty?
        app_list.each { |app|
          begin
            # If app is not enabled or if we already know of it, we skip it.
            next if @app_names.include?(app)
            next if !uac.is_app_enabled?(app)

            # If we don't have a record for this app, we start it.
            Djinn.log_info("Adding #{app} to running apps.")

            # We query the UserAppServer looking for application data, in
            # particular ports and language.
            result = uac.get_app_data(app)
            app_data = JSON.load(result)
            Djinn.log_debug("#{app} metadata: #{app_data}")

            app_language = app_data['language']
            Djinn.log_info("Restoring app #{app} (language #{app_language})" +
              " with ports #{app_data['hosts']}.")

            @app_info_map[app] = {} if @app_info_map[app].nil?
            @app_info_map[app]['language'] = app_language if app_language
            if app_data['hosts'].values[0]
              if app_data['hosts'].values[0]['http']
                @app_info_map[app]['nginx'] = app_data['hosts'].values[0]['http']
              end
              if app_data['hosts'].values[0]['https']
                @app_info_map[app]['nginx_https'] = app_data['hosts'].values[0]['https']
              end
            end
            @app_names = @app_names + [app]
          rescue FailedNodeEsception
            Djinn.log_warn("Couldn't check if app #{app} exists on #{db_private_ip}")
          end
        }
        @app_names.uniq!

        # And now starts applications.
        @state = "Preparing to run AppEngine apps if needed."

        apps_to_load = @app_names - @apps_loaded - ["none"]
        apps_to_load.each { |app|
          setup_appengine_application(app)
          maybe_start_taskqueue_worker(app)
        }
      }
    end

    # From here on, we check that the running AppServers match the
    # headnode view.  Only one thread talking to the AppManagerServer at a
    # time.
    if AMS_LOCK.locked?
      Djinn.log_debug("Another thread already working with appmanager.")
      return
    end

    to_start = []
    no_appservers = []
    my_apps = []
    to_end = []
    @app_info_map.each { |app, info|
      next if not info['appengine']

      Djinn.log_debug("Checking #{app} with appengine #{info}.")
      info['appengine'].each { |location|
        host, port = location.split(":")
        next if @my_private_ip != host

        if Integer(port) < 0
          to_start << app
          no_appservers << app
        elsif not MonitInterface.is_running?("#{app}-#{port}")
          Djinn.log_debug("Didn't find the AppServer for #{app} at port #{port}.")
          if @last_decision[app]
            if Time.now.to_i - @last_decision[app] > APP_UPLOAD_TIMEOUT * RETRIES
              Djinn.log_warn("AppServer for #{app} at port #{port} is not running.")
              to_end << "#{app}:#{port}"
            end
          end
        else
          my_apps << "#{app}:#{port}"
        end
      }
    }
    # Let's make sure we have the proper list of apps with no currently
    # running AppServers.
    my_apps.each { |appserver|
      app, port = appserver.split(":")
      no_appservers.delete(app)
    }
    Djinn.log_debug("Running AppServers on this node: #{my_apps}.") if !my_apps.empty?

    # Check that all the AppServers running are indeed known to the
    # head node.
    MonitInterface.running_appengines().each { |appengine|
      # Nothing to do if we already account for this AppServer.
      next if my_apps.include?(appengine)

      # If the app needs to be started, but we have an AppServer not
      # accounted for, we don't take action (ie we wait for headnode
      # state to settle).
      app, port = appengine.split(":")
      time_to_delete = true
      if @last_decision[app]
        if Time.now.to_i - @last_decision[app] < APP_UPLOAD_TIMEOUT * RETRIES
          time_to_delete = false
        end
      end
      if to_start.include?(app) and !time_to_delete
        Djinn.log_debug("Ignoring request for #{app} since we have pending AppServers.")
        to_start.delete(app)
        no_appservers.delete(app)
      else
        to_end << appengine
      end
    }
    Djinn.log_debug("First AppServers to start: #{no_appservers}.") if !no_appservers.empty?
    Djinn.log_debug("AppServers to start: #{to_start}.") if !to_start.empty?
    Djinn.log_debug("AppServers to terminate: #{to_end}.") if !to_end.empty?

    # Now we do the talking with the appmanagerserver. Since it may take
    # some time to start/stop apps, we do this in a thread. We do one
    # operation at a time since it is expensive and we want to
    # re-evaluate.
    Thread.new {
      AMS_LOCK.synchronize {
        if !no_appservers[0].nil?
          Djinn.log_info("Starting first AppServer for app: #{no_appservers[0]}.")
          ret = add_appserver_process(no_appservers[0])
          Djinn.log_debug("add_appserver_process returned: #{ret}.")
        elsif !to_start[0].nil?
          Djinn.log_info("Starting AppServer for app: #{to_start[0]}.")
          ret = add_appserver_process(to_start[0])
          Djinn.log_debug("add_appserver_process returned: #{ret}.")
        elsif !to_end[0].nil?
          Djinn.log_info("Terminate the following AppServer: #{to_end[0]}.")
          app, port = to_end[0].split(":")
          ret = remove_appserver_process(app, port)
          Djinn.log_debug("remove_appserver_process returned: #{ret}.")
        end
      }
    }
  end

  # This functions check the language of the application both in what we
  # recorded in the metadata and in app_info_map.
  # Returns:
  #   language: returns python27, java, php or go depending on the
  #       language of the app, or INVALID_REQUEST in case there is a
  #       discrepancy between the language recorded in the project and the
  #       one in the uploaded application.
  def check_app_language(app)
    app_language = ""

    # Let's get the application language as we have in the metadata (this
    # will be the latest from the user).
    uac = UserAppClient.new(my_node.private_ip, @@secret)
    loop {
      begin
        result = uac.get_app_data(app)
        app_data = JSON.load(result)
        Djinn.log_debug("Got application data for #{app}: #{app_data}.")

        # Let's make sure the application is enabled.
        result = uac.enable_app(app)
        Djinn.log_debug("enable_app returned #{result}.")
        app_language = app_data['language']
        break
      rescue FailedNodeException
        # Failed to talk to the UserAppServer: let's try again.
      end
      Djinn.log_info("Waiting for app data to have instance info for app named #{app}")
      Kernel.sleep(SMALL_WAIT)
    }

    # If the language of the application changed, we disable the app since
    # it may cause some datastore corruption. User will have to create a
    # new ID.
    if !@app_info_map[app].nil?
      if @app_info_map[app]['language'] and @app_info_map[app]['language'] != app_language
        Djinn.log_warn("Application #{app} changed language!")
        return INVALID_REQUEST
      end
    end

    return app_language
  end

  # Performs all of the preprocessing needed to start an App Engine application
  # on this node. This method then starts the actual app by calling the AppManager.
  #
  # Args:
  #   app: A String containing the appid for the app to start.
  def setup_appengine_application(app)
    @state = "Setting up AppServers for #{app}"
    Djinn.log_debug("setup_appengine_application: got a call for #{app} action #{state}.")

    my_public = my_node.public_ip
    my_private = my_node.private_ip

    # Let's create an entry for the application if we don't already have it.
    @app_info_map[app] = {} if @app_info_map[app].nil?
    @app_info_map[app]['language'] = check_app_language(app)
    if @app_info_map[app]['language'] == INVALID_REQUEST
      # We shoulnd't be here at all!
      Djinn.log_error("Failed to get language for #{app}!")
      stop_app(app, @@secret)
      return
    end

    # Use already assigned ports, or otherwise assign new ports to the
    # application.
    if @app_info_map[app]['nginx'].nil?
      @app_info_map[app]['nginx'] = find_lowest_free_port(
        Nginx::START_PORT, Nginx::END_PORT)
    end
    if @app_info_map[app]['nginx_https'].nil?
      @app_info_map[app]['nginx_https'] = find_lowest_free_port(
        Nginx.get_ssl_port_for_app(Nginx::START_PORT),
        Nginx.get_ssl_port_for_app(Nginx::END_PORT))
    end
    if @app_info_map[app]['haproxy'].nil?
      @app_info_map[app]['haproxy'] = find_lowest_free_port(
        HAProxy::START_PORT)
    end
    if @app_info_map[app]['appengine'].nil?
      @app_info_map[app]['appengine'] = []
    end
    if !@app_info_map[app]['nginx'] or
        !@app_info_map[app]['nginx_https'] or
        !@app_info_map[app]['haproxy']
      # Free possibly allocated ports and return an error if we couldn't
      # get all ports.
      @app_info_map[app]['nginx'] = nil
      @app_info_map[app]['nginx_https'] = nil
      @app_info_map[app]['haproxy'] = nil
      Djinn.log_error("Cannot find an available port for application #{app}")
      return
    end
    Djinn.log_debug("setup_appengine_application: info for #{app}: #{@app_info_map[app]}.")

    # Now let's make sure we have the correct version of the app. In the
    # case of a new start we need to ensure we can unpack the tarball, and
    # in the case of a restart, we need to remove the old unpacked source
    # code, and use the new one.
    setup_app_dir(app, state == "new")

    nginx_port = @app_info_map[app]['nginx']
    https_port = @app_info_map[app]['nginx_https']
    proxy_port = @app_info_map[app]['haproxy']

    port_file = "#{APPSCALE_CONFIG_DIR}/port-#{app}.txt"
    if my_node.is_login?
      HelperFunctions.write_file(port_file, "#{@app_info_map[app]['nginx']}")
      Djinn.log_debug("App #{app} will be using nginx port #{nginx_port}, " +
        "https port #{https_port}, and haproxy port #{proxy_port}")

      # There can be quite a few nodes, let's do this in parallel. We also
      # don't care about the results, since the appengine node will work
      # on its own upon reception of the file.
      @nodes.each { |node|
        next if node.private_ip == my_node.private_ip
        Thread.new {
          begin
            HelperFunctions.scp_file(port_file, port_file, node.private_ip,
              node.ssh_key)
          rescue AppScaleSCPException => exception
            Djinn.log_warn("Failed to give nginx port for app #{app} to " +
              "#{node.private_ip}: #{exception.message}")
          end
        }
      }

      # Setup rsyslog to store application logs.
      app_log_config_file = "/etc/rsyslog.d/10-#{app}.conf"
      begin
        existing_app_log_config = File.open(app_log_config_file, 'r').read()
      rescue Errno::ENOENT
        existing_app_log_config = ''
      end
      app_log_template = HelperFunctions.read_file(RSYSLOG_TEMPLATE_LOCATION)
      app_log_config = app_log_template.gsub("{0}", app)
      unless existing_app_log_config == app_log_config
        Djinn.log_info("Installing log configuration for #{app}.")
        HelperFunctions.write_file(app_log_config_file, app_log_config)
        HelperFunctions.shell("service rsyslog restart")
      end
    end

    if my_node.is_shadow?
      CronHelper.update_cron(my_public, nginx_port,
          @app_info_map[app]['language'], app)
      begin
        start_xmpp_for_app(app, nginx_port, @app_info_map[app]['language'])
      rescue FailedNodeException
        Djinn.log_warn("Failed to start xmpp for application #{app}")
      end
    end

<<<<<<< HEAD
=======
    if my_node.is_appengine?
      app_manager = AppManagerClient.new(my_node.private_ip)
      # TODO: What happens if the user updates their env vars between app
      # deploys?
      if state == "restart"
        Djinn.log_info("Restarting AppServers hosting old version of #{app}")
        begin
          result = app_manager.restart_app_instances_for_app(app,
            @app_info_map[app]['language'])
        rescue FailedNodeException
          Djinn.log_warn("Failed to restart app #{app}")
        end
      end

      Djinn.log_info("Done setting AppServer for #{app}")
    end

>>>>>>> 48e8a85a
    if @app_names.include?("none")
      @apps_loaded = @apps_loaded - ["none"]
      @app_names = @app_names - ["none"]
    end
    @apps_loaded << app
  end


  # Finds the lowest numbered port that is free to serve a new process.
  #
  # Callers should make sure to store the port returned by this process in
  # @app_info_map, preferably within the use of the APPS_LOCK (so that a
  # different caller doesn't get the same value).
  #
  # Args:
  #   starting_port: we look for ports starting from this port.
  #   ending_port:   we look up to this port, if 0, we keep going.
  #   appid:         if ports are used by this app, we ignore them, if
  #                  nil we check all the applications ports.
  #
  # Returns:
  #   A Fixnum corresponding to the port number that a new process can be bound
  #   to.
  def find_lowest_free_port(starting_port, ending_port=0, appid="")
    possibly_free_port = starting_port
    loop {
      # If we have ending_port, we need to check the upper limit too.
      break if ending_port > 0 and possibly_free_port > ending_port

      # Make sure the port is not already allocated to any application.
      # This is important when applications start at the same time since
      # there can be a race condition allocating ports.
      in_use = false
      @app_info_map.each { |app, info|
        # If appid is defined, let's ignore its ports.
        next if app == appid

        # Make sure we have the variables to look into: if we catch an app
        # early on, it may not have them.
        %w(nginx nginx_https haproxy).each{ |key|
          next unless info[key]
          begin
            in_use = true if possibly_free_port == Integer(info[key])
          rescue ArgumentError
            next
          end
        }

        # These ports are allocated on the AppServers nodes.
        if info['appengine']
          info['appengine'].each { |location|
            host, port = location.split(":")
            in_use = true if possibly_free_port == Integer(port)
          }
        end

        break if in_use
      }

      # Check if the port is really available.
      if !in_use
        actually_available = Djinn.log_run("lsof -i:#{possibly_free_port} -sTCP:LISTEN")
        if actually_available.empty?
          Djinn.log_debug("Port #{possibly_free_port} is available for use.")
          return possibly_free_port
        end
      end

      # Let's try the next available port.
      Djinn.log_debug("Port #{possibly_free_port} is in use, so skipping it.")
      possibly_free_port += 1
    }
    return -1
  end


  # Adds or removes AppServers within a node based on the number of requests
  # that each application has received as well as the number of requests that
  # are sitting in haproxy's queue, waiting to be served.
  def scale_appservers_within_nodes
    APPS_LOCK.synchronize {
      @apps_loaded.each { |app_name|
        next if app_name == "none"

        initialize_scaling_info_for_app(app_name)

        # Always get scaling info, as that will send this info to the
        # AppDashboard for users to view.
        case get_scaling_info_for_app(app_name)
        when :scale_up
          Djinn.log_debug("Considering scaling up app #{app_name}.")
          try_to_scale_up(app_name)
        when :scale_down
          Djinn.log_debug("Considering scaling down app #{app_name}.")
          try_to_scale_down(app_name)
        else
          Djinn.log_debug("Not scaling app #{app_name} up or down right now.")
        end
      }
    }
  end


  # Sets up information about the request rate and number of requests in
  # haproxy's queue for the given application.
  #
  # Args:
  #   app_name: The name of the application to set up scaling info
  #   force: A boolean value that indicates if we should reset the scaling
  #     info even in the presence of existing scaling info.
  def initialize_scaling_info_for_app(app_name, force=false)
    return if @initialized_apps[app_name] and !force

    @current_req_rate[app_name] = 0
    @total_req_rate[app_name] = 0
    @last_sampling_time[app_name] = Time.now.to_i

    if !@last_decision.has_key?(app_name)
      @last_decision[app_name] = 0
    end

    @initialized_apps[app_name] = true
  end


  # Retrieves HAProxy stats for the given app.
  #
  # Args:
  #   app_name: The name of the app to get HAProxy stats for.
  # Returns:
  #   The total requests for the app, the requests enqueued and the
  #    timestamp of stat collection.
  def get_haproxy_stats(app_name)
    Djinn.log_debug("Getting scaling info for application #{app_name}")

    total_requests_seen = 0
    total_req_in_queue = 0
    time_requests_were_seen = 0

    # Retrieve total and enqueued requests for the given app.
    monitoring_info = Djinn.log_run("echo \"show info;show stat\" | " +
      "socat stdio unix-connect:/etc/haproxy/stats | grep #{app_name}")
    Djinn.log_debug("HAProxy raw stats: #{monitoring_info}")

    if monitoring_info.empty?
      Djinn.log_warn("Didn't see any monitoring info - #{app_name} may not " +
        "be running.")
      return :no_change, :no_change, :no_backend
    end

    monitoring_info.each_line { |line|
      parsed_info = line.split(',')
      if parsed_info.length < TOTAL_REQUEST_RATE_INDEX  # no request info here
        next
      end

      service_name = parsed_info[SERVICE_NAME_INDEX]

      if service_name == "FRONTEND"
        total_requests_seen = parsed_info[TOTAL_REQUEST_RATE_INDEX].to_i
        time_requests_were_seen = Time.now.to_i
        Djinn.log_debug("#{app_name} #{service_name} Requests Seen " +
          "#{total_requests_seen}")
      end

      if service_name == "BACKEND"
        total_req_in_queue = parsed_info[REQ_IN_QUEUE_INDEX].to_i
        Djinn.log_debug("#{app_name} #{service_name} Queued Currently " +
          "#{total_req_in_queue}")
      end
    }

    return total_requests_seen, total_req_in_queue, time_requests_were_seen
  end

  # Queries haproxy to see how many requests are queued for a given application
  # and how many requests are served at a given time. Based on this information,
  # this method reports whether or not AppServers should be added, removed, or
  # if no changes are needed.
  def get_scaling_info_for_app(app_name, update_dashboard=true)
    total_requests_seen = 0
    total_req_in_queue = 0
    time_requests_were_seen = 0

    # Let's make sure we have the minimum number of AppServers running.
    Djinn.log_debug("Evaluating app #{app_name} for scaling.")
    if @app_info_map[app_name]['appengine'].length < @num_appengines
       Djinn.log_info("App #{app_name} doesn't have enough AppServers.")
       @last_decision[app_name] = 0
      return :scale_up
    end

    # We need the haproxy stats to decide upon what to do.
    total_requests_seen, total_req_in_queue, time_requests_were_seen = get_haproxy_stats(app_name)

    if time_requests_were_seen == :no_backend
      Djinn.log_warn("Didn't see any request data - not sure whether to scale up or down.")
      return :no_change
    end

    update_request_info(app_name, total_requests_seen, time_requests_were_seen,
      total_req_in_queue, update_dashboard)

    if total_req_in_queue.zero?
      Djinn.log_debug("No requests are enqueued for app #{app_name} - " +
        "advising that we scale down within this machine.")
      return :scale_down
    end

    if total_req_in_queue > SCALEUP_QUEUE_SIZE_THRESHOLD
      Djinn.log_debug("#{total_req_in_queue} requests are enqueued for app " +
        "#{app_name} - advising that we scale up within this machine.")
      return :scale_up
    end

    Djinn.log_debug("#{total_req_in_queue} requests are enqueued for app " +
      "#{app_name} - advising that don't scale either way on this machine.")
    return :no_change
  end


  # Updates internal state about the number of requests seen for the given App
  # Engine app, as well as how many requests are currently enqueued for it.
  # Some of this information is also sent to the AppDashboard for viewing by
  # users.
  #
  # Args:
  #   app_name: A String that indicates the name this Google App Engine
  #     application is registered as.
  #   total_requests_seen: An Integer that indicates how many requests haproxy
  #     has received for the given application since we reloaded it (which
  #     occurs when we start the app or add/remove AppServers).
  #   time_requests_were_seen: An Integer that represents the epoch time when we
  #     got request info from haproxy.
  #   total_req_in_queue: An Integer that represents the current number of
  #     requests waiting to be served.
  #   update_dashboard: A boolean to indicate if we send the information
  #     to the dashboard.
  def update_request_info(app_name, total_requests_seen,
    time_requests_were_seen, total_req_in_queue,  update_dashboard)
    Djinn.log_debug("Time now is #{time_requests_were_seen}, last " +
      "time was #{@last_sampling_time[app_name]}")
    Djinn.log_debug("Total requests seen now is #{total_requests_seen}, last " +
      "time was #{@total_req_rate[app_name]}")
    Djinn.log_debug("Requests currently in the queue #{total_req_in_queue}")
    requests_since_last_sampling = total_requests_seen - @total_req_rate[app_name]
    time_since_last_sampling = time_requests_were_seen - @last_sampling_time[app_name]
    if time_since_last_sampling.zero?
      time_since_last_sampling = 1
    end

    average_request_rate = Float(requests_since_last_sampling) / Float(time_since_last_sampling)
    if average_request_rate < 0
      Djinn.log_info("Saw negative request rate for app #{app_name}, so " +
        "resetting our haproxy stats for this app.")
      initialize_scaling_info_for_app(app_name, force=true)
      return
    end

    if update_dashboard
      send_request_info_to_dashboard(app_name, time_requests_were_seen,
        average_request_rate)
    end

    Djinn.log_debug("Total requests will be set to #{total_requests_seen} " +
      "for app #{app_name}, with last sampling time #{time_requests_were_seen}")
    @current_req_rate[app_name] = total_req_in_queue
    @total_req_rate[app_name] = total_requests_seen
    @last_sampling_time[app_name] = time_requests_were_seen
  end


  def try_to_scale_up(app_name)
    if @app_info_map[app_name].nil? or @app_info_map[app_name]['appengine'].nil?
      Djinn.log_info("Not scaling up app #{app_name}, since we aren't " +
        "hosting it anymore.")
      return
    end

    # We scale only if the designed time is passed.
    if Time.now.to_i - @last_decision[app_name] < SCALEUP_THRESHOLD * DUTY_CYCLE
      Djinn.log_debug("Not enough time as passed to scale up app #{app_name}")
      return
    end

    # All the available appengine servers.
    appservers_running = get_all_appengine_nodes()

    # Select an appengine machine if it has enough resources to support
    # another AppServer for this app.
    available_hosts = {}
    appservers_running.each { |host|
      @all_stats.each { |node|
        if node['private_ip'] == host
          # The host needs to have normalized average load less than
          # MAX_LOAD_AVG, current CPU usage less than 90% and enough
          # memory to run an AppServer (and some safe extra).
          if Float(node['free_memory']) > Integer(@options['max_memory']) + SAFE_MEM and
              Float(node['cpu']) < MAX_CPU_FOR_APPSERVERS and
              Float(node['load']) / Float(node['num_cpu']) < MAX_LOAD_AVG
            available_hosts[host] = (Float(node['load']) / Float(node['num_cpu']))
          else
            Djinn.log_debug("#{host} is too busy: not using it to scale #{app_name}")
          end
          break         # We found the host's statistics.
        end
      }
    }

    # Now let's prefer hosts that are not already running a copy of this
    # app. Otherwise we select the host with the lowest load.
    if available_hosts.keys[0] != nil
      appserver_to_use = []
      appengine_running = []

      if @app_info_map[app_name]['appengine']
        @app_info_map[app_name]['appengine'].each { |location|
          host, port = location.split(":")
          appengine_running << host
        }
        Djinn.log_debug("These hosts are running #{app_name}: #{appengine_running}.")
        available_hosts.each { |host, load|
          if !appengine_running.include?(host)
            Djinn.log_debug("Prioritizing #{host} to run #{app_name} " +
                "since it has no running AppServers for it.")
            appserver_to_use = host
            break
          end
        }
      end

      # If we didn't find any unused host, we will pick the least loaded.
      if appserver_to_use.empty?
        appserver_to_use = available_hosts.keys[0]
        available_hosts.each { |host, load|
          appserver_to_use = host if available_hosts[appserver_to_use] > load
        }
      end
      Djinn.log_info("Adding a new AppServer on #{appserver_to_use} for #{app_name}")
      @app_info_map[app_name]['appengine'] << "#{appserver_to_use}:-1"
      @last_decision[app_name] = Time.now.to_i
    else
      Djinn.log_info("No AppServer available to scale #{app_name}")
      # If we're this far, no room is available for AppServers, so try to add a
      # new node instead.
      ZKInterface.request_scale_up_for_app(app_name, my_node.private_ip)
    end
  end


  def try_to_scale_down(app_name)
    if @app_info_map[app_name].nil? or @app_info_map[app_name]['appengine'].nil?
      Djinn.log_debug("Not scaling down app #{app_name}, since we aren't " +
        "hosting it anymore.")
      return
    end

    # We scale only if the designed time is passed.
    if Time.now.to_i - @last_decision[app_name] < SCALEDOWN_THRESHOLD * DUTY_CYCLE
      Djinn.log_debug("Not enough time as passed to scale down app #{app_name}")
      return
    end

    # See how many AppServers are running on each machine. We cannot scale
    # if we already are at the requested minimum @num_appengines.
    if @app_info_map[app_name]['appengine'].length <= @num_appengines
      Djinn.log_debug("We are already at the minimum number of AppServers for " +
        "#{app_name}: requesting to remove node.")

      # If we're this far, nobody can scale down, so try to remove a node instead.
      ZKInterface.request_scale_down_for_app(app_name, my_node.private_ip)
      return
    end

    # We pick a randon appengine that run the application.  Smarter
    # algorithms could be implemented, but without clear directives (ie
    # decide on cpu, or memory, or number of CPU available, or avg load
    # etc...) any static strategy is flawed, so we go for simplicity.
    scapegoat = @app_info_map[app_name]['appengine'].sample()
    appserver_to_use, port = scapegoat.split(":")
    Djinn.log_info("Removing an AppServer from #{appserver_to_use} for #{app_name}")

    @app_info_map[app_name]['appengine'].delete("#{appserver_to_use}:#{port}")
    @last_decision[app_name] = Time.now.to_i
  end

  # This function unpacks an application tarball if needed. A removal of
  # the old application code can be forced with a parameter.
  #
  # Args:
  #   app       : the application name to setup
  #   remove_old: boolean to force a re-setup of the app from the tarball
  def setup_app_dir(app, remove_old=false)
    app_dir = "/var/apps/#{app}/app"
    app_path = "#{PERSISTENT_MOUNT_POINT}/apps/#{app}.tar.gz"
    error_msg = ""

    if remove_old
      Djinn.log_info("Removing old application version for app: #{app}.")
      if !my_node.is_login?
        FileUtils.rm_rf(app_path)
      else
        # Force the login node to refresh the applicaiton directory.
        FileUtils.rm_rf(app_dir)
      end
    end

    # Let's make sure we have a copy of the tarball of the application. If
    # not, we will get the latest version from another node.
    if !File.exists?(app_path)
      FileUtils.rm_rf(app_dir)
    end

    if !File.directory?(app_dir)
      Djinn.log_info("App untar directory created from scratch.")
      FileUtils.mkdir_p(app_dir)

      # Let's make sure we have a copy of the application locally.
      if copy_app_to_local(app)
        # Let's make sure their app has an app.yaml or appengine-web.xml in it,
        # since the following code assumes it is present. If it is not there
        # (which can happen if the scp fails on a large app), throw up a dummy
        # app.
        if !HelperFunctions.app_has_config_file?(app_path)
          error_msg = "ERROR: No app.yaml or appengine-web.xml for app: #{app}."
        else
          # Application is good: let's set it up.
          HelperFunctions.setup_app(app)
        end
      else
        # If we couldn't get a copy of the application, place a dummy error
        # application to inform the user we had issues.
        error_msg = "ERROR: Failed to copy app: #{app}."
      end
    end

    if !error_msg.empty?
      # Something went wrong: place the error applcation instead.
      place_error_app(app, error_msg, @app_info_map[app]['language'])
      @app_info_map[app]['language'] = "python27"
    end
  end


  # Starts a new AppServer for the given application.
  #
  # Args:
  #   app_id: A String naming the application that an additional instance will
  #     be added for.
  #   secret: A String that is used to authenticate the caller.
  #
  # Returns:
  #   A Boolean to indicate if the appserver was successfully started.
  def add_appserver_process(app)
    Djinn.log_info("Received request to add an AppServer for #{app}.")

    if @app_info_map[app].nil? or @app_info_map[app]['language'].nil?
      Djinn.log_warn "add_appserver_process: #{app} is unknown."
      return false
    end

    APPS_LOCK.synchronize {
      # Make sure we have the application code.
      setup_app_dir(app)
    }

    app_language = @app_info_map[app]['language']

    # We use the ports as assigned by the head node.
    nginx_port = @app_info_map[app]['nginx']
    https_port = @app_info_map[app]['nginx_https']
    proxy_port = @app_info_map[app]['haproxy']

    # Wait for the head node to be setup for this app.
    port_file = "#{APPSCALE_CONFIG_DIR}/port-#{app}.txt"
    if !File.exists?(port_file)
      Djinn.log_info("Waiting for port file for app #{app}.")
      return false
    end

    # TODO: What happens if the user updates their env vars between app
    # deploys?

    appengine_port = find_lowest_free_port(STARTING_APPENGINE_PORT)
    if appengine_port < 0
      Djinn.log_error("Failed to get port for application #{app} on " +
        "#{@my_private_ip}")
      return false
    end
    Djinn.log_info("Starting #{app_language} app #{app} on " +
      "#{@my_private_ip}:#{appengine_port}")

    xmpp_ip = get_login.public_ip

    app_manager = AppManagerClient.new(my_node.private_ip)
    begin
      pid = app_manager.start_app(app, appengine_port,
        get_load_balancer_ip(), app_language, xmpp_ip,
        HelperFunctions.get_app_env_vars(app),
        Integer(@options['max_memory']), get_login.private_ip)
    rescue FailedNodeException, ArgumentError => error
      Djinn.log_warn("#{error.class} encountered while starting #{app} "\
        "with AppManager: #{error.message}")
      pid = -1
    end
    if pid < 0
      # Something may have gone wrong: inform the user and move on.
      Djinn.log_warn("Something went wrong starting AppServer for" +
        " #{app}: check logs and running processes as duplicate" +
        " ports may have been allocated.")
    end
    maybe_start_taskqueue_worker(app)
    Djinn.log_info("Done adding AppServer for #{app}.")
    return true
  end


  # Terminates a specific AppServer (determined by the listening port)
  # that hosts the specified App Engine app.
  #
  # Args:
  #   app_id: A String naming the application that a process will be removed
  #     from.
  #   port: A Fixnum that names the port of the AppServer to remove.
  #   secret: A String that is used to authenticate the caller.
  # Returns:
  #   A Boolean indicating the success of the operation.
  def remove_appserver_process(app_id, port)
    @state = "Stopping an AppServer to free unused resources"
    Djinn.log_debug("Deleting AppServer instance to free up unused resources")

    uac = UserAppClient.new(my_node.private_ip, @@secret)
    app_manager = AppManagerClient.new(my_node.private_ip)

    begin
      app_is_enabled = uac.is_app_enabled?(app_id)
    rescue FailedNodeException
      Djinn.log_warn("Failed to talk to the UserAppServer about " +
        "application #{app_id}")
      return false
    end
    Djinn.log_debug("is app #{app_id} enabled? #{app_is_enabled}")
    if app_is_enabled == "false"
      return false
    end

    begin
      result = app_manager.stop_app_instance(app_id, port)
    rescue FailedNodeException
      Djinn.log_error("Unable to talk to the UserAppServer " +
        "stop instance on port #{port} for application #{app_id}.")
      result = false
    end
    if !result
      Djinn.log_error("Unable to stop instance on port #{port} " +
        "application #{app_id}")
    end

    # Tell the AppDashboard that the AppServer has been killed.
    delete_instance_from_dashboard(app, "#{my_node.private_ip}:#{port}")

    return true
  end


  # Tells the AppDashboard how many requests were served for the named
  # application at the given time, so that it can display this info to users
  # graphically.
  #
  # Args:
  #   app_id: A String that indicates which application id we are storing
  #     request info for.
  #   timestamp: An Integer that indicates the epoch time when we measured the
  #     request rate for the given application.
  #   request_rate: An Integer that indicates how many requests were served for
  #     the given application in the last second since we queried it.
  # Returns:
  #   true if the request info was successfully sent, and false otherwise.
  def send_request_info_to_dashboard(app_id, timestamp, request_rate)
    Djinn.log_debug("Sending a log with request rate #{app_id}, timestamp " +
      "#{timestamp}, request rate #{request_rate}")
    encoded_request_info = JSON.dump({
      'timestamp' => timestamp,
      'request_rate' => request_rate
    })

    begin
      url = URI.parse("https://#{get_login.public_ip}:" +
        "#{AppDashboard::LISTEN_SSL_PORT}/apps/json/#{app_id}")
      http = Net::HTTP.new(url.host, url.port)
      http.use_ssl = true
      http.verify_mode = OpenSSL::SSL::VERIFY_NONE
      response = http.post(url.path, encoded_request_info,
        {'Content-Type'=>'application/json'})
      return true
    rescue OpenSSL::SSL::SSLError, NotImplementedError, Errno::EPIPE,
      Errno::ECONNRESET => e
      backtrace = e.backtrace.join("\n")
      Djinn.log_warn("Error sending logs: #{e.message}\n#{backtrace}")
      retry
    rescue
      # Don't crash the AppController because we weren't able to send over
      # the request info - just inform the caller that we couldn't send it.
      Djinn.log_info("Couldn't send request info for app #{app_id} to #{url}")
      return false
    end
  end


  def scale_appservers_across_nodes()
    return if !my_node.is_login?
    # TODO: Do we need to get the apps lock here?
    Djinn.log_debug("Seeing if we need to spawn new AppServer nodes")

    nodes_needed = []
    all_scaling_requests = {}
    @apps_loaded.each { |appid|
      begin
        scaling_requests = ZKInterface.get_scaling_requests_for_app(appid)
        all_scaling_requests[appid] = scaling_requests
        ZKInterface.clear_scaling_requests_for_app(appid)
      rescue FailedZooKeeperOperationException => e
        Djinn.log_warn("(scale_appservers_across_nodes) issues talking " +
          "to zookeeper with #{e.message}.")
        next
      end
      scale_up_requests = scaling_requests.select { |item| item == "scale_up" }
      num_of_scale_up_requests = scale_up_requests.length

      # Spawn an additional node if the login node requests it.
      if num_of_scale_up_requests > 0
        Djinn.log_debug("Login node is requesting more AppServers for app " +
          "#{appid}, so adding a node.")
        nodes_needed << ["memcache", "taskqueue_slave", "appengine"]
      end
    }

    if nodes_needed.empty?
      Djinn.log_debug("Not adding any new AppServers at this time. Checking " +
        "to see if we need to scale down.")
      return examine_scale_down_requests(all_scaling_requests)
    end

    if Time.now.to_i - @last_scaling_time < (SCALEUP_THRESHOLD *
            SCALE_TIME_MULTIPLIER * DUTY_CYCLE)
      Djinn.log_info("Not scaling up right now, as we recently scaled " +
        "up or down.")
      return 0
    end

    Djinn.log_info("Need to spawn #{nodes_needed.length} new AppServers.")
    added_nodes = start_new_roles_on_nodes(nodes_needed,
      @options['instance_type'], @@secret)

    if added_nodes != "OK"
      Djinn.log_error("Was not able to add #{nodes_needed.length} new nodes" +
        " because: #{added_nodes}")
      return 0
    end

    regenerate_nginx_config_files()
    @last_scaling_time = Time.now.to_i
    return nodes_needed.length
  end


  # Searches through the requests to scale up and down each application in this
  # AppScale deployment, and determines if machines need to be terminated due
  # to excess capacity.
  #
  # Args:
  #   all_scaling_votes: A Hash that maps each appid (a String) to the votes
  #     received to scale the app up or down (an Array of Strings).
  # Returns:
  #   An Integer that indicates how many nodes were added to this AppScale
  #   deployment. A negative number indicates that that many nodes were
  #   removed from this AppScale deployment.
  def examine_scale_down_requests(all_scaling_votes)
    # First, only scale down in cloud environments.
    if !is_cloud?
      Djinn.log_debug("Not scaling down VMs, because we aren't in a cloud.")
      return 0
    end

    if @nodes.length <= Integer(@options['min_images']) or @nodes.length <= 1
      Djinn.log_debug("Not scaling down VMs right now, as we are at the " +
        "minimum number of nodes the user wants to use.")
      return 0
    end

    # Second, only consider scaling down if nobody wants to scale up.
    @apps_loaded.each { |appid|
      scale_ups = all_scaling_votes[appid].select { |vote| vote == "scale_up" }
      if scale_ups.length > 0
        Djinn.log_debug("Not scaling down VMs, because app #{appid} wants to scale" +
          " up.")
        return 0
      end
    }

    # Third, only consider scaling down if we get two votes to scale down on
    # the same app, just like we do for scaling up.
    scale_down_threshold_reached = false
    @apps_loaded.each { |appid|
      scale_downs = all_scaling_votes[appid].select { |vote| vote == "scale_down" }
      if scale_downs.length > 0
        Djinn.log_info("Got a vote to scale down app #{appid}, so " +
          "considering removing VMs.")
        scale_down_threshold_reached = true
      end
    }

    if !scale_down_threshold_reached
      Djinn.log_debug("Not scaling down VMs right now, as not enough nodes have " +
        "requested it.")
      return 0
    end

    # Also, don't scale down if we just scaled up or down.
    if Time.now.to_i - @last_scaling_time < (SCALEDOWN_THRESHOLD *
            SCALE_TIME_MULTIPLIER * DUTY_CYCLE)
      Djinn.log_info("Not scaling down VMs right now, as we recently scaled " +
        "up or down.")
      return 0
    end

    # Finally, find a node to remove and remove it.
    node_to_remove = nil
    @nodes.each { |node|
      if node.jobs == ["memcache", "taskqueue_slave", "appengine"]
        Djinn.log_info("Removing node #{node}")
        node_to_remove = node
        break
      end
    }

    if node_to_remove.nil?
      Djinn.log_warn("Tried to scale down but couldn't find a node to remove.")
      return 0
    end

    remove_app_hosting_data_for_node(node_to_remove.public_ip)
    remove_node_from_local_and_zookeeper(node_to_remove.public_ip)

    @app_info_map.each { |app_id, info|
      if info['appengine'].nil?
        next
      end

      info['appengine'].each { |location|
        host, port = location.split(":")
        if host == node_to_remove.private_ip
          remove_appserver_from_haproxy(app_id, host, port, @@secret)
          delete_instance_from_dashboard(app_id, "#{host}:#{port}")
        end
      }
    }

    imc = InfrastructureManagerClient.new(@@secret)
    begin
      imc.terminate_instances(@options, node_to_remove.instance_id)
    rescue FailedNodeException
      Djinn.log_warn("Failed to call terminate_instances")
    end
    regenerate_nginx_config_files()
    @last_scaling_time = Time.now.to_i
    return -1
  end


  def stop_appengine()
    Djinn.log_info("Shutting down AppEngine")

    erase_app_instance_info()
    Nginx.reload()

    APPS_LOCK.synchronize {
      @app_names = []
      @apps_loaded = []
    }
  end

  # Returns true on success, false otherwise
  def copy_app_to_local(appname)
    app_path = "#{PERSISTENT_MOUNT_POINT}/apps/#{appname}.tar.gz"

    if File.exists?(app_path)
      Djinn.log_debug("I already have a copy of app #{appname} - won't grab it remotely")
      return true
    else
      Djinn.log_debug("I don't have a copy of app #{appname} - will grab it remotely")
    end

    nodes_with_app = []
    retries_left = 10
    loop {
      nodes_with_app = ZKInterface.get_app_hosters(appname, @options['keyname'])
      break if !nodes_with_app.empty?
      Djinn.log_info("[#{retries_left} retries left] Waiting for a node to " +
        "have a copy of app #{appname}")
      Kernel.sleep(SMALL_WAIT)
      retries_left -=1
      if retries_left.zero?
        Djinn.log_warn("Nobody appears to be hosting app #{appname}")
        return false
      end
    }

    # Try 3 times on each node known to have this application
    nodes_with_app.each { |node|
      ssh_key = node.ssh_key
      ip = node.private_ip
      tries = 3
      loop {
        Djinn.log_debug("Trying #{ip}:#{app_path} for the application.")
        Djinn.log_run("scp -o StrictHostkeyChecking=no -i #{ssh_key} #{ip}:#{app_path} #{app_path}")
        if File.exists?(app_path)
          done_uploading(appname, app_path, @@secret)
          Djinn.log_debug("Got a copy of #{appname} from #{ip}.")
          return true
        end
        Djinn.log_warn("Unable to get the application from #{ip}:#{app_path}! scp failed.")
        if tries > 0
          Djinn.log_debug("Trying again in few seconds.")
          tries = tries - 1
          Kernel.sleep(SMALL_WAIT)
        else
          Djinn.log_warn("Giving up on node #{ip} for the application.")
          break
        end
      }
    }
    Djinn.log_error("Unable to get the application from any node.")
    return false
  end

  # This function creates the xmpp account for 'app', as app@login_ip.
  def start_xmpp_for_app(app, port, app_language)
    watch_name = "xmpp-#{app}"

    # If we have it already running, nothing to do
    if MonitInterface.is_running?(watch_name)
      Djinn.log_debug("xmpp already running for application #{app}")
      return
    end

    # We don't need to check for FailedNodeException here since we catch
    # it at a higher level.
    login_ip = get_login.public_ip
    uac = UserAppClient.new(my_node.private_ip, @@secret)
    xmpp_user = "#{app}@#{login_ip}"
    xmpp_pass = HelperFunctions.encrypt_password(xmpp_user, @@secret)
    result = uac.commit_new_user(xmpp_user, xmpp_pass, "app")
    Djinn.log_debug("User creation returned: #{result}")
    if result.include?('Error: user already exists')
      # We need to update the password of the channel XMPP account for
      # authorization.
      result = uac.change_password(xmpp_user, xmpp_pass)
      Djinn.log_debug("Change password returned: #{result}")
    end

    Djinn.log_debug("Created user [#{xmpp_user}] with password [#{@@secret}] and hashed password [#{xmpp_pass}]")

    if Ejabberd.does_app_need_receive?(app, app_language)
      start_cmd = "#{PYTHON27} #{APPSCALE_HOME}/XMPPReceiver/xmpp_receiver.py #{app} #{login_ip} #{@@secret}"
      stop_cmd = "#{PYTHON27} #{APPSCALE_HOME}/scripts/stop_service.py " +
        "xmpp_receiver.py #{app}"
      MonitInterface.start(watch_name, start_cmd, stop_cmd, 9999)
      Djinn.log_debug("App #{app} does need xmpp receive functionality")
    else
      Djinn.log_debug("App #{app} does not need xmpp receive functionality")
    end
  end

  # Stop the xmpp receiver for an application.
  #
  # Args:
  #   app: The application ID whose XMPPReceiver we should shut down.
  def stop_xmpp_for_app(app)
    Djinn.log_info("Shutting down xmpp receiver for app: #{app}")
    MonitInterface.stop("xmpp-#{app}")
    Djinn.log_info("Done shutting down xmpp receiver for app: #{app}")
  end

  def start_open()
    return
  end

  def stop_open()
    return
  end

  # Gathers App Controller and System Manager stats for this node.
  #
  # Args:
  #   secret: The secret of this deployment.
  # Returns:
  #   A hash in string format containing system and platform stats for this
  #     node.
  def get_all_stats(secret)
    if !valid_secret?(secret)
      return BAD_SECRET_MSG
    end

    # Get default AppController stats.
    controller_stats = get_stats(secret)
    Djinn.log_debug("Controller stats: #{controller_stats}")

    # Get stats from SystemManager.
    imc = InfrastructureManagerClient.new(secret)
    system_stats = imc.get_system_stats()
    Djinn.log_debug("System stats: #{system_stats}")

    # Combine all useful stats and return.
    all_stats = system_stats
    if my_node.is_login?
      all_stats["apps"] = {}
      if !app_info_map.nil?
        controller_stats["apps"].each { |app_name, enabled|
          # Get HAProxy requests.
          Djinn.log_debug("Getting HAProxy stats for app: #{app_name}")
          if app_name != "none"
            total_reqs, reqs_enqueued, collection_time = get_haproxy_stats(app_name)
            # Create the apps hash with useful information containing HAProxy stats.
            begin
              if collection_time == :no_backend
                appservers = 0
                total_reqs = 0
                reqs_enqueued = 0
              else
                appservers = @app_info_map[app_name]["appengine"].length
              end

              all_stats["apps"][app_name] = {
                "language" => @app_info_map[app_name]["language"].tr('^A-Za-z', ''),
                "appservers" => appservers,
                "http" => @app_info_map[app_name]["nginx"],
                "https" => @app_info_map[app_name]["nginx_https"],
                "total_reqs" => total_reqs,
                "reqs_enqueued" => reqs_enqueued
              }
            rescue => exception
              backtrace = exception.backtrace.join("\n")
              message = "Unforseen exception: #{exception} \nBacktrace: #{backtrace}"
              Djinn.log_warn("Unable to get application stats: #{message}")
            end
          end
        }
      end
    end
    all_stats["public_ip"] = controller_stats["ip"]
    all_stats["private_ip"] = controller_stats["private_ip"]
    all_stats["roles"] = controller_stats["roles"]
    Djinn.log_debug("All stats: #{all_stats}")

    return JSON.dump(all_stats)
  end

end<|MERGE_RESOLUTION|>--- conflicted
+++ resolved
@@ -4992,26 +4992,6 @@
       end
     end
 
-<<<<<<< HEAD
-=======
-    if my_node.is_appengine?
-      app_manager = AppManagerClient.new(my_node.private_ip)
-      # TODO: What happens if the user updates their env vars between app
-      # deploys?
-      if state == "restart"
-        Djinn.log_info("Restarting AppServers hosting old version of #{app}")
-        begin
-          result = app_manager.restart_app_instances_for_app(app,
-            @app_info_map[app]['language'])
-        rescue FailedNodeException
-          Djinn.log_warn("Failed to restart app #{app}")
-        end
-      end
-
-      Djinn.log_info("Done setting AppServer for #{app}")
-    end
-
->>>>>>> 48e8a85a
     if @app_names.include?("none")
       @apps_loaded = @apps_loaded - ["none"]
       @app_names = @app_names - ["none"]
