--- conflicted
+++ resolved
@@ -3894,13 +3894,8 @@
 
   # Starts the Log Server service on this machine
   def start_log_server
-<<<<<<< HEAD
     log_server_pid = '/var/run/appscale/log_service.pid'
-    log_server_file = "/var/log/appscale/log_service-7422.log"
-=======
-    log_server_pid = "/var/run/appscale-logserver.pid"
     log_server_file = "/var/log/appscale/log_service.log"
->>>>>>> fd714be3
     start_cmd = "twistd --pidfile=#{log_server_pid}  --logfile " +
                 "#{log_server_file} appscale-logserver"
     stop_cmd = "/bin/bash -c 'kill $(cat #{log_server_pid})'"
