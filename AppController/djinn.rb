--- conflicted
+++ resolved
@@ -690,18 +690,10 @@
     # out-of-band.
     backup_appserver_state()
 
-<<<<<<< HEAD
-    if my_node.is_login?
-      static_handlers = HelperFunctions.parse_static_data(appid)
-      Nginx.write_fullproxy_app_config(appid, http_port, https_port, my_public,
-        my_private, proxy_port, static_handlers, login_ip,
-        @app_info_map[appid]['language'])
-    end
-=======
     static_handlers = HelperFunctions.parse_static_data(appid)
     Nginx.write_fullproxy_app_config(appid, http_port, https_port, my_public,
-      my_private, proxy_port, static_handlers, login_ip)
->>>>>>> 86916bba
+      my_private, proxy_port, static_handlers, login_ip,
+      @app_info_map[appid]['language'])
 
     Djinn.log_debug("Done writing new nginx config files!")
     Nginx.reload()
