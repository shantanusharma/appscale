# Programmer: Chris Bunch


$:.unshift File.join(File.dirname(__FILE__), "..")
require 'djinn'

require 'rubygems'
require 'flexmock/test_unit'


class TestDjinn < Test::Unit::TestCase
  def setup
    kernel = flexmock(Kernel)
    kernel.should_receive(:puts).and_return()
    kernel.should_receive(:shell).with("").and_return()
    kernel.should_receive(:sleep).and_return()
    kernel.should_receive(:system).with("").and_return()

    djinn = flexmock(Djinn)
    djinn.should_receive(:log_debug).and_return()
    djinn.should_receive(:log_run).with("").and_return()

    flexmock(HelperFunctions).should_receive(:shell).with("").and_return()

    @secret = "baz"
    flexmock(HelperFunctions).should_receive(:read_file).
      with("/etc/appscale/secret.key", true).and_return(@secret)
    flexmock(HelperFunctions).should_receive(:shell).
      with("").and_return()
    @app = "app"
  end


  # Every function that is accessible via SOAP should check for the secret
  # and return a certain message if a bad secret is given.
  def test_functions_w_bad_secret
    flexmock(Djinn).new_instances { |instance|
      instance.should_receive(:valid_secret?).and_return(false)
    }
    djinn = Djinn.new

    assert_equal(BAD_SECRET_MSG, djinn.is_done_initializing(@secret))
    assert_equal(BAD_SECRET_MSG, djinn.is_done_loading(@secret))
    assert_equal(BAD_SECRET_MSG, djinn.get_role_info(@secret))
    assert_equal(BAD_SECRET_MSG, djinn.kill(@secret))
    assert_equal(BAD_SECRET_MSG, djinn.set_parameters("", "", "", @secret))
    assert_equal(BAD_SECRET_MSG, djinn.set_apps([], @secret))
    assert_equal(BAD_SECRET_MSG, djinn.status(@secret))
    assert_equal(BAD_SECRET_MSG, djinn.get_stats(@secret))
    assert_equal(BAD_SECRET_MSG, djinn.stop_app(@app, @secret))
    assert_equal(BAD_SECRET_MSG, djinn.update([@app], @secret))
    assert_equal(BAD_SECRET_MSG, djinn.get_all_public_ips(@secret))
    assert_equal(BAD_SECRET_MSG, djinn.job_start(@secret))
    assert_equal(BAD_SECRET_MSG, djinn.get_online_users_list(@secret))
    assert_equal(BAD_SECRET_MSG, djinn.done_uploading(@app, "/tmp/app", 
      @secret))
    assert_equal(BAD_SECRET_MSG, djinn.is_app_running(@app, @secret))
    assert_equal(BAD_SECRET_MSG, djinn.add_role("baz", @secret))
    assert_equal(BAD_SECRET_MSG, djinn.remove_role("baz", @secret))
    assert_equal(BAD_SECRET_MSG, djinn.start_roles_on_nodes({}, @secret))
    assert_equal(BAD_SECRET_MSG, djinn.start_new_roles_on_nodes([], '', 
      @secret))
  end


  def test_get_role_info
    role1 = "public_ip:private_ip:shadow:instance_id:cloud1"
    role2 = "public_ip2:private_ip2:appengine:instance_id2:cloud2"
    keyname = "appscale"

    node1 = DjinnJobData.new(role1, keyname)
    node2 = DjinnJobData.new(role2, keyname)

    # Instead of mocking out "valid_secret?" like we do elsewhere, let's
    # mock out the read_file function, which provides the same effect but
    # tests out a little bit more of the codebase.
    @secret = "baz"
    flexmock(HelperFunctions).should_receive(:read_file).
      with("/etc/appscale/secret.key", true).and_return(@secret)

    djinn = Djinn.new
    djinn.nodes = [node1, node2]

    role1_to_hash, role2_to_hash = JSON.load(djinn.get_role_info(@secret))
  
    # make sure role1 got hashed fine
    assert_equal("public_ip", role1_to_hash['public_ip'])
    assert_equal("private_ip", role1_to_hash['private_ip'])
    assert_equal(["shadow"], role1_to_hash['jobs'])
    assert_equal("instance_id", role1_to_hash['instance_id'])
    assert_equal("cloud1", role1_to_hash['cloud'])

    # and make sure role2 got hashed fine
    assert_equal("public_ip2", role2_to_hash['public_ip'])
    assert_equal("private_ip2", role2_to_hash['private_ip'])
    assert_equal(["appengine"], role2_to_hash['jobs'])
    assert_equal("instance_id2", role2_to_hash['instance_id'])
    assert_equal("cloud2", role2_to_hash['cloud'])
  end


  def test_set_params_w_bad_params
    flexmock(HelperFunctions).should_receive(:get_all_local_ips).
      and_return(["127.0.0.1"])

    flexmock(Djinn).new_instances { |instance|
      instance.should_receive(:valid_secret?).and_return(true)
    }
    djinn = Djinn.new

    # Try passing in params that aren't Arrays, the required type
    bad_param = ""
    result_1 = djinn.set_parameters(bad_param, [], [], @secret)
    assert_equal(true, result_1.include?("Error: djinn_locations"))

    result_2 = djinn.set_parameters([], bad_param, [], @secret)
    assert_equal(true, result_2.include?("Error: database_credentials"))

    result_3 = djinn.set_parameters([], [], bad_param, @secret)
    assert_equal(true, result_3.include?("Error: app_names"))

    # Since DB credentials will be turned from an Array to a Hash,
    # it should have an even number of items in it
    bad_credentials = ['a']
    result_4 = djinn.set_parameters(bad_credentials, bad_credentials, 
      bad_credentials, @secret)
    expected_1 = "Error: DB Credentials wasn't of even length"
    assert_equal(true, result_4.include?(expected_1))

    # Now try credentials with an even number of items, but not all the
    # required parameters
    better_credentials = ['a', 'b']
    result_5 = djinn.set_parameters(better_credentials, better_credentials,
      better_credentials, @secret)
    assert_equal("Error: Credential format wrong", result_5)

    # Now try good credentials, but with bad node info
    credentials = ['table', 'cassandra', 'hostname', '127.0.0.1', 'ips', '', 
      'keyname', 'appscale']
    bad_node_info = [1]
    assert_raises(SystemExit) {
      djinn.set_parameters(bad_node_info, credentials, better_credentials,
        @secret)
    }

    # Finally, try credentials with info in the right format, but where it
    # refers to nodes that aren't in our deployment
    one_node_info = ['public_ip:private_ip:some_role:instance_id:cloud1']
    app_names = []

    udpsocket = flexmock(UDPSocket)
    udpsocket.should_receive(:open).and_return("not any ips above")

    expected_2 = "Error: Couldn't find me in the node map"
    result_6 = djinn.set_parameters(one_node_info, credentials, app_names,
      @secret)
    assert_equal(expected_2, result_6)
  end

  def test_set_params_w_good_params
    flexmock(Djinn).new_instances { |instance|
      instance.should_receive(:valid_secret?).and_return(true)
    }
    djinn = Djinn.new

    credentials = ['table', 'cassandra', 'hostname', 'public_ip', 'ips', '', 
      'keyname', 'appscale']
    one_node_info = ['public_ip:1.2.3.4:some_role:instance_id:cloud1']
    app_names = []

    flexmock(HelperFunctions).should_receive(:shell).with("ifconfig").
      and_return("inet addr:1.2.3.4")

    expected = "OK"
    actual = djinn.set_parameters(one_node_info, credentials, app_names,
      @secret)
    assert_equal(expected, actual)
  end

  def test_set_apps
    flexmock(Djinn).new_instances { |instance|
      instance.should_receive(:valid_secret?).and_return(true)
    }
    djinn = Djinn.new

    bad_app_list = "boo, foo"
    expected_bad_result = "app names was not an Array but was a String"
    assert_equal(expected_bad_result, djinn.set_apps(bad_app_list, @secret))

    good_app_list = ["boo", "foo"]
    expected_good_result = "App names is now boo, foo"
    assert_equal(expected_good_result, djinn.set_apps(good_app_list, @secret))
  end

  def test_rabbitmq_master
    # RabbitMQ master nodes should configure and deploy RabbitMQ on their node

    # Set up some dummy data that points to our master role as the
    # rabbitmq_master
    master_role = "public_ip:private_ip:rabbitmq_master:instance_id:cloud1"
    djinn = Djinn.new
    djinn.my_index = 0
    djinn.nodes = [DjinnJobData.new(master_role, "appscale")]

    # make sure we write the secret to the cookie file
    # throw in Proc as the last arg to the mock since we don't care about what
    # the block actually contains
    helperfunctions = flexmock(HelperFunctions)
    helperfunctions.should_receive(:get_secret).and_return(@secret)
    flexmock(GodInterface).should_receive(:start).and_return()

    file = flexmock(File)
<<<<<<< HEAD
    file.should_receive(:open).and_return()
    file.should_receive(:log_run).and_return()
    flexmock(Djinn).should_receive(:log_run).and_return()
    flexmock(HelperFunctions).should_receive(:shell).and_return()
    flexmock(HelperFunctions).should_receive(:sleep_until_port_is_open).
=======
    file.should_receive(:open).with(RabbitMQ::COOKIE_FILE, "w+", Proc).and_return()

    # mock out when the AppController tries to clean up any old
    # RabbitMQ config files
    flexmock(Djinn).should_receive(:log_run).with(/\Arm -rf/).and_return()

    # mock out when the god interface tries to get our local ip
    flexmock(HelperFunctions).should_receive(:get_all_local_ips).
      and_return(["127.0.0.1"])

    # also mock out when the AppController tries to start rabbitmq via god
    file.should_receive(:open).with(/\A\/tmp\/god-\d+.god\Z/, "w+", Proc).and_return()
    flexmock(Djinn).should_receive(:log_run).with(/\Agod load \/tmp\/god-\d+.god/).
      and_return()
    flexmock(Djinn).should_receive(:log_run).with(/\Agod start rabbitmq\Z/).
      and_return()
    flexmock(Djinn).should_receive(:log_run).with(/start_rabbitmq.sh baz\Z/).
>>>>>>> 38753115
      and_return()
    assert_equal(true, djinn.start_taskqueue_master())
  end

  def test_taskqueue_slave
    # RabbitMQ slave nodes should wait for RabbitMQ to come up on the master
    # node, and then start RabbitMQ on their own node
    master_role = "public_ip1:private_ip1:rabbitmq_master:instance_id:cloud1"
    slave_role = "public_ip2:private_ip2:rabbitmq_slave:instance_id:cloud1"
    djinn = Djinn.new
    djinn.my_index = 1
    djinn.nodes = [DjinnJobData.new(master_role, "appscale"), DjinnJobData.new(slave_role, "appscale")]

    # make sure we write the secret to the cookie file
    # throw in Proc as the last arg to the mock since we don't care about what
    # the block actually contains
    helperfunctions = flexmock(HelperFunctions)
    helperfunctions.should_receive(:get_secret).and_return(@secret)
    helperfunctions.should_receive(:is_port_open?).
      with("private_ip1", TaskQueue::SERVER_PORT, HelperFunctions::DONT_USE_SSL).
      and_return(true)
    helperfunctions.should_receive(:is_port_open?).
      with("localhost", TaskQueue::SERVER_PORT, HelperFunctions::DONT_USE_SSL).
      and_return(true)

    file = flexmock(File)
    file.should_receive(:open).with(TaskQueue::COOKIE_FILE, "w+", Proc).and_return()

    # mock out and commands
    flexmock(Djinn).should_receive(:log_run).and_return()
    flexmock(GodInterface).should_receive(:start).and_return()

    flexmock(HelperFunctions).should_receive(:sleep_until_port_is_open).
      and_return()
    assert_equal(true, djinn.start_taskqueue_slave())
  end


  def test_write_our_node_info
    role = "public_ip:private_ip:shadow:instance_id:cloud1"
    djinn = Djinn.new
    djinn.my_index = 0
    djinn.done_loading = true
    my_node = DjinnJobData.new(role, "appscale")
    djinn.nodes = [my_node]

    baz = flexmock("baz")
    all_ok = {:rc => 0}

    # Mocks for lock acquire / release
    baz.should_receive(:create).and_return(all_ok)
    baz.should_receive(:delete).and_return(all_ok)

    # Mocks for the AppController root node
    baz.should_receive(:get).with(:path => ZKInterface::APPCONTROLLER_PATH).
      and_return({:rc => 0, :data => ZKInterface::DUMMY_DATA,
        :stat => flexmock(:exists => true)})

    # Mocks for writing the IP list
    json_data = '{"ips":[],"last_updated":1331849005}'
    baz.should_receive(:get).
      with(:path => ZKInterface::IP_LIST).
      and_return({:rc => 0, :data => json_data, 
          :stat => flexmock(:exists => true)})

    flexmock(Time).should_receive(:now).and_return(
      flexmock(:to_i => "NOW"))
    new_data = '{"last_updated":"NOW","ips":["public_ip"]}'
    flexmock(JSON).should_receive(:dump).with(
      {"ips" => ["public_ip"], "last_updated" => "NOW"}).
      and_return(new_data)
    flexmock(JSON).should_receive(:dump).with(true).and_return('true')

    baz.should_receive(:set).with(:path => ZKInterface::IP_LIST, 
      :data => new_data).and_return(all_ok)

    # Mocks for the appcontroller lock
    flexmock(JSON).should_receive(:dump).with("public_ip").
      and_return('"public_ip"')
    baz.should_receive(:get).with(
      :path => ZKInterface::APPCONTROLLER_LOCK_PATH).
      and_return({:rc => 0, :data => JSON.dump("public_ip")})

    # Mocks for writing node information
    baz.should_receive(:get).with(
      :path => ZKInterface::APPCONTROLLER_NODE_PATH).
      and_return({:stat => flexmock(:exists => false)})
    baz.should_receive(:create).with(
      :path => ZKInterface::APPCONTROLLER_NODE_PATH,
      :ephemeral => ZKInterface::NOT_EPHEMERAL,
      :data => ZKInterface::DUMMY_DATA).and_return(all_ok)

    node_path = "#{ZKInterface::APPCONTROLLER_NODE_PATH}/public_ip"
    baz.should_receive(:create).with(
      :path => node_path,
      :ephemeral => ZKInterface::NOT_EPHEMERAL,
      :data => ZKInterface::DUMMY_DATA).and_return(all_ok)

    baz.should_receive(:create).with(
      :path => node_path + "/live",
      :ephemeral => ZKInterface::EPHEMERAL,
      :data => ZKInterface::DUMMY_DATA).and_return(all_ok)

    baz.should_receive(:get).with(
      :path => node_path + "/job_data").and_return({
        :rc => 0, :stat => flexmock(:exists => false)})

    baz.should_receive(:set).with(
      :path => node_path + "/job_data",
      :data => my_node.serialize).and_return(all_ok)

    baz.should_receive(:get).with(
      :path => node_path + "/done_loading").and_return({
        :rc => 0, :stat => flexmock(:exists => true)})

    baz.should_receive(:set).with(
      :path => node_path + "/done_loading",
      :data => JSON.dump(true)).and_return(all_ok)

    flexmock(HelperFunctions).should_receive(:sleep_until_port_is_open).
      and_return()
    flexmock(Zookeeper).should_receive(:new).with("public_ip:2181", ZKInterface::TIMEOUT).
      and_return(baz)
    ZKInterface.init_to_ip("public_ip", "public_ip")
    assert_equal(nil, djinn.write_our_node_info)
  end

  def test_update_local_nodes
    role = "public_ip:private_ip:shadow:instance_id:cloud1"
    djinn = Djinn.new
    djinn.my_index = 0
    djinn.nodes = [DjinnJobData.new(role, "appscale")]
    djinn.last_updated = 0
    djinn.done_loading = true

    failure = {:rc => -1}
    all_ok = {:rc => 0, :stat => flexmock(:exists => true)}

    baz = flexmock("baz")

    # Mocks for lock acquisition / release
    baz.should_receive(:get).with(
      :path => ZKInterface::APPCONTROLLER_PATH).
      and_return({:stat => flexmock(:exists => true)})

    baz.should_receive(:create).with(
      :path => ZKInterface::APPCONTROLLER_LOCK_PATH, 
      :ephemeral => ZKInterface::EPHEMERAL,
      :data => JSON.dump("public_ip")).and_return(failure, all_ok)
    baz.should_receive(:get).with(
      :path => ZKInterface::APPCONTROLLER_LOCK_PATH).
      and_return({:rc => 0, :data => JSON.dump("public_ip")})
    baz.should_receive(:delete).with(
      :path => ZKInterface::APPCONTROLLER_LOCK_PATH).
      and_return(all_ok)

    # Mocks for ips file
    json_data = JSON.dump({'last_updated' => 1, 'ips' => ['public_ip']})
    baz.should_receive(:get).with(:path => ZKInterface::IP_LIST).
      and_return({:rc => 0, :data => json_data})

    baz.should_receive(:get).with(
      :path => "#{ZKInterface::APPCONTROLLER_NODE_PATH}/public_ip/live").
      and_return(all_ok)

    # Mocks for ip file - we have a new role here, so we're expecting
    # this method to stop the shadow role (set above), and start
    # memcache, as set below.
    job_data = "public_ip:private_ip:memcache:instance_id:cloud1"
    path = "#{ZKInterface::APPCONTROLLER_NODE_PATH}/public_ip/job_data"
    baz.should_receive(:get).with(
      :path => path).and_return({:rc => 0, :data => job_data})

    # Mocks for done_loading file, which we will initially set to false,
    # load the new roles, then set to true
    done_loading = "#{ZKInterface::APPCONTROLLER_NODE_PATH}/public_ip/done_loading"
    baz.should_receive(:get).with(:path => done_loading).
      and_return({:rc => 0, :stat => flexmock(:exists => true)})
    baz.should_receive(:set).with(:path => done_loading,
      :data => JSON.dump(false)).and_return(all_ok)
    baz.should_receive(:set).with(:path => done_loading,
      :data => JSON.dump(true)).and_return(all_ok)

    flexmock(HelperFunctions).should_receive(:get_all_local_ips).
      and_return(["private_ip"])

    flexmock(GodInterface).should_receive(:start).and_return()

    flexmock(HelperFunctions).should_receive(:sleep_until_port_is_open).
      and_return()
    flexmock(Zookeeper).should_receive(:new).with("public_ip:2181", ZKInterface::TIMEOUT).
      and_return(baz)
    ZKInterface.init_to_ip("public_ip", "public_ip")

    # make sure the appcontroller does an update
    assert_equal("UPDATED", djinn.update_local_nodes())

    # also make sure that the last_updated time updates to the
    # value the appcontroller receives from ZK
    assert_equal(1, djinn.last_updated)

    # make sure the appcontroller doesn't update
    # since there's no new information
    assert_equal("NOT UPDATED", djinn.update_local_nodes())

    # finally, since done_loading can change as we start or stop roles,
    # make sure it got set back to true when it's done
    assert_equal(true, djinn.done_loading)
  end

  def test_ensure_all_roles_are_running
    my_role = "public_ip:private_ip:open:instance_id:cloud1"
    new_role = "public_ip:private_ip:shadow:instance_id:cloud1"
    other_role = "public_ip2:private_ip2:shadow:instance_id:cloud1"
    not_done_loading_role = "public_ip3:private_ip3:appengine:instance_id:cloud1"
    my_node = DjinnJobData.new(my_role, "appscale")
    nodes = [my_node, DjinnJobData.new(other_role, "appscale"), 
      DjinnJobData.new(not_done_loading_role, "appscale")]
    new_node = DjinnJobData.new(new_role, "appscale")
 
    failure = {:rc => -1}
    all_ok = {:rc => 0}

    baz = flexmock("baz")

    # Mocks for lock acquisition / release
    baz.should_receive(:get).with(
      :path => ZKInterface::APPCONTROLLER_PATH).
      and_return({:stat => flexmock(:exists => true)})

    baz.should_receive(:create).with(
      :path => ZKInterface::APPCONTROLLER_LOCK_PATH, 
      :ephemeral => ZKInterface::EPHEMERAL,
      :data => JSON.dump("public_ip")).and_return(failure, all_ok)
    baz.should_receive(:get).with(
      :path => ZKInterface::APPCONTROLLER_LOCK_PATH).
      and_return({:rc => 0, :data => JSON.dump("public_ip")})
    baz.should_receive(:delete).with(
      :path => ZKInterface::APPCONTROLLER_LOCK_PATH).
      and_return(all_ok)

    # Mocks for ips file - the first time, all ips are up
    # but the second time, we've removed node2
    ips1 = JSON.dump({'ips' => ['public_ip', 'public_ip2', 'public_ip3'], 
      'last_updated' => 1})
    ip_list1 = {:rc => 0, :data => ips1, :stat => flexmock(:exists => true)}

    ips2 = JSON.dump({'ips' => ['public_ip', 'public_ip3'], 
      'last_updated' => 1})
    ip_list2 = {:rc => 0, :data => ips2, :stat => flexmock(:exists => true)}

    baz.should_receive(:get).with(
      :path => ZKInterface::IP_LIST).and_return(ip_list1, ip_list2)

    # Mocks for is node done loading
    baz.should_receive(:get).with(
      :path => ZKInterface::APPCONTROLLER_NODE_PATH).
      and_return({:stat => flexmock(:exists => true)})

    # ac1 has finished loading
    loading_file1 = "#{ZKInterface::APPCONTROLLER_NODE_PATH}/public_ip/done_loading"
    baz.should_receive(:get).with(
      :path => loading_file1).
      and_return({:stat => flexmock(:exists => true),
        :rc => 0, :data => 'true'})

    # and ac2 has finished loading
    loading_file2 = "#{ZKInterface::APPCONTROLLER_NODE_PATH}/public_ip2/done_loading"
    baz.should_receive(:get).with(
      :path => loading_file2).
      and_return({:stat => flexmock(:exists => true),
        :rc => 0, :data => 'true'})

    # but ac3 hasn't finished loading yet
    loading_file3 = "#{ZKInterface::APPCONTROLLER_NODE_PATH}/public_ip3/done_loading"
    baz.should_receive(:get).with(
      :path => loading_file3).
      and_return({:stat => flexmock(:exists => true),
        :rc => 0, :data => 'false'})

    # Mocks for is node live
    # first node (our node) is alive
    live_file = "#{ZKInterface::APPCONTROLLER_NODE_PATH}/public_ip/live"
    baz.should_receive(:get).with(
      :path => live_file).
      and_return({:stat => flexmock(:exists => true),
        :rc => 0, :data => ZKInterface::DUMMY_DATA})

    # but let's say the second has failed
    ip2_path = "#{ZKInterface::APPCONTROLLER_NODE_PATH}/public_ip2"
    live_file = "#{ip2_path}/live"
    baz.should_receive(:get).with(
      :path => live_file).
      and_return({:stat => flexmock(:exists => false), :rc => 0})

    # so now the first appcontroller will ask for the jobs that ac2 was
    # running - here are mocks to return that info
    job_data_file = "#{ip2_path}/job_data"
    baz.should_receive(:get).with(:path => job_data_file).
      and_return({:stat => flexmock(:exists => true), :rc => 0,
        :data => JSON.dump("#{other_role}:appscale")})

    # the appcontroller then should find out what apps AC2 is running,
    # and then delete them from the UserAppServer
    app_instance_file = "#{ip2_path}/#{ZKInterface::APP_INSTANCE}"
    app_info = {'app_name' => 'baz', 'ip' => 'public_ip2', 'port' => '8080'}
    baz.should_receive(:get).with(:path => app_instance_file).
      and_return({:stat => flexmock(:exists => true), :rc => 0,
        :data => JSON.dump([app_info])})

    flexmock(UserAppClient).new_instances { |instance|
      instance.should_receive(:delete_instance).
        with('baz', 'public_ip2', '8080').and_return('OK')
    }

    # the appcontroller should start by deleting all the info for ac2
    # from zk, so put in mocks for each of those operations
    baz.should_receive(:get_children).with(
      :path => ip2_path).
      and_return({:children => ['job_data', 'done_loading', 
        ZKInterface::APP_INSTANCE]})

    baz.should_receive(:get_children).with(
      :path => "#{ip2_path}/job_data").
      and_return({:children => nil})

    baz.should_receive(:get_children).with(
      :path => "#{ip2_path}/done_loading").
      and_return({:children => nil})

    baz.should_receive(:get_children).with(
      :path => "#{ip2_path}/#{ZKInterface::APP_INSTANCE}").
      and_return({:children => nil})

    baz.should_receive(:delete).with(
      :path => ip2_path).and_return(all_ok)

    # Next, we should be writing a new ips file that doesn't
    # include ip2, so mock out the ZK write there
    flexmock(Time).should_receive(:now).and_return(
      flexmock(:to_i => "NOW"))
    new_data = '{"ips":["public_ip","public_ip3"],"last_updated":"NOW"}'

    flexmock(JSON).should_receive(:dump).with(
      {"ips" => ["public_ip", "public_ip3"], "last_updated" => "NOW"}).
      and_return(new_data)

    baz.should_receive(:set).with(:path => ZKInterface::IP_LIST,
      :data => new_data).and_return(all_ok)

    # Finally, we should be telling the first open node (our node) to take
    # on the fallen Shadow role
    baz.should_receive(:get).with(
      :path => "#{ZKInterface::APPCONTROLLER_NODE_PATH}/public_ip/job_data").
      and_return({:rc => 0, :data => my_node.serialize(),
        :stat => flexmock(:exists => true)})

    baz.should_receive(:set).with(
      :path => "#{ZKInterface::APPCONTROLLER_NODE_PATH}/public_ip/job_data",
      :data => new_node.serialize()).and_return({:rc => 0})

    flexmock(JSON).should_receive(:dump).
      with(false).and_return('false')
    baz.should_receive(:set).with(
      :path => "#{ZKInterface::APPCONTROLLER_NODE_PATH}/public_ip/done_loading",
      :data => JSON.dump(false)).and_return(all_ok)

    # TODO(cgb): this mocks out the lock file's contents,
    # so it should be up with the lock file mock, but it messes up everything
    # after that uses json
    flexmock(JSON).should_receive(:dump).
      with("public_ip").and_return('"public_ip"')

    # mocks for zookeeper initialization
    flexmock(HelperFunctions).should_receive(:sleep_until_port_is_open).
      and_return() 
    flexmock(Zookeeper).should_receive(:new).with("public_ip:2181", ZKInterface::TIMEOUT).
      and_return(baz)

    djinn = Djinn.new
    djinn.my_index = 0
    djinn.nodes = nodes
    djinn.userappserver_private_ip = 'uaserver_ip'
    ZKInterface.init_to_ip("public_ip", "public_ip")

    # we should get back a list of the roles we recovered - in this
    # case it's just shadow
    assert_equal([["shadow"]], djinn.ensure_all_roles_are_running())
  end

  def test_get_lock_when_somebody_else_has_it
    # this test ensures that if we don't initially have the lock, we
    # wait for it and try again

    boo = 1

    mocked_zk = flexmock("zk")

    # Mocks for Appcontroller root node
    file_exists = {:rc => 0, :data => ZKInterface::DUMMY_DATA,
      :stat => flexmock(:exists => true)}
    mocked_zk.should_receive(:get).with(
      :path => ZKInterface::APPCONTROLLER_PATH).and_return(file_exists)

    # Mocks for AppController lock file - the create should fail the first
    # time since the file already exists, and the second time, it should
    # succeed because the file doesn't exist (they've released the lock)
    does_not_exist = {:rc => -1}
    all_ok = {:rc => 0}
    mocked_zk.should_receive(:create).times(2).with(
      :path => ZKInterface::APPCONTROLLER_LOCK_PATH,
      :ephemeral => ZKInterface::EPHEMERAL, :data => JSON.dump("public_ip")).
      and_return(does_not_exist, all_ok)

    # On the first get, the file exists (user2 has it)
    get_response = {:rc => 0, :data => JSON.dump("public_ip2")}
    mocked_zk.should_receive(:get).with(
      :path => ZKInterface::APPCONTROLLER_LOCK_PATH).
      and_return(get_response)

    # Finally, we should get rid of the lock once we're done with it
    mocked_zk.should_receive(:delete).with(
      :path => ZKInterface::APPCONTROLLER_LOCK_PATH).
      and_return(all_ok)

    # mock out ZooKeeper's init stuff
    flexmock(HelperFunctions).should_receive(:sleep_until_port_is_open).
      and_return() 
    flexmock(Zookeeper).should_receive(:new).with("public_ip:2181", ZKInterface::TIMEOUT).
      and_return(mocked_zk)

    ZKInterface.init_to_ip("public_ip", "public_ip")
    ZKInterface.lock_and_run {
      boo = 2
    }

    assert_equal(2, boo)
  end

  def test_start_roles_on_nodes_bad_input
    # Calling start_roles_on_nodes with something other than a Hash
    # isn't acceptable
    flexmock(Djinn).new_instances { |instance|
      instance.should_receive(:valid_secret?).and_return(true)
    }

    djinn = Djinn.new()
    expected = Djinn::BAD_INPUT_MSG
    actual = djinn.start_roles_on_nodes("", @secret)
    assert_equal(expected, actual)
  end

  def test_start_roles_on_nodes_in_xen_on_one_node
    # currently there is a bug in appscale where we can't scale up
    # from a one node deployment - take out this test case once we
    # fix that bug.
    ips_hash = JSON.dump({'appengine' => ['node-1', 'node-2']})
    djinn = Djinn.new()
    djinn.nodes = [1]
    expected = Djinn::CANT_SCALE_FROM_ONE_NODE
    actual = djinn.start_roles_on_nodes(ips_hash, @secret)
    assert_equal(expected, actual)
  end

  def test_start_roles_on_nodes_in_xen
    ips_hash = JSON.dump({'appengine' => ['node-1', 'node-2']})
    djinn = Djinn.new()
    djinn.nodes = [1, 2]
    expected = {'node-1' => ['appengine'], 'node-2' => ['appengine']}
    actual = djinn.start_roles_on_nodes(ips_hash, @secret)
    assert_equal(expected, actual)
  end

  def test_start_new_roles_on_nodes_in_xen
    # try adding two new nodes to an appscale deployment, assuming that
    # the machines are already running and have appscale installed
    ips_to_roles = {'1.2.3.4' => ['appengine'], '1.2.3.5' => ['appengine']}

    # assume the machines are running and that we can scp and ssh to them
    flexmock(HelperFunctions).should_receive(:is_port_open?).
      with('1.2.3.4', Djinn::SSH_PORT, HelperFunctions::DONT_USE_SSL).
      and_return(true)
    flexmock(HelperFunctions).should_receive(:is_port_open?).
      with('1.2.3.5', Djinn::SSH_PORT, HelperFunctions::DONT_USE_SSL).
      and_return(true)

    key_location = "#{HelperFunctions::APPSCALE_KEYS_DIR}/boo.key"
    flexmock(FileUtils).should_receive(:chmod).
      with(HelperFunctions::CHMOD_READ_ONLY, key_location).and_return()
    flexmock(HelperFunctions).should_receive(:shell).with(/\Ascp/).
      and_return()
    flexmock(File).should_receive(:exists?).
      with(/\A#{HelperFunctions::APPSCALE_CONFIG_DIR}\/retval-/).
      and_return(true)
    flexmock(File).should_receive(:open).
      with(/\A#{HelperFunctions::APPSCALE_CONFIG_DIR}\/retval-/, Proc).
      and_return("0\n")
    flexmock(HelperFunctions).should_receive(:shell).with(/\Arm -fv/).
      and_return()

    # for individual ssh commands, the mock depends on what we're mocking
    # out - we don't just assume success
    flexmock(Kernel).should_receive(:system).with(/\Assh.* 'mkdir -p/).
      and_return('')

    # next, mock out our checks to see if the new boxes are AppScale
    # VMs and assume they are
    flexmock(HelperFunctions).should_receive(:shell).
      with(/\Assh.* root@1.2.3.4 'ls #{HelperFunctions::APPSCALE_CONFIG_DIR}/).and_return("0\n")
    flexmock(HelperFunctions).should_receive(:shell).
      with(/\Assh.* root@1.2.3.5 'ls #{HelperFunctions::APPSCALE_CONFIG_DIR}/).and_return("0\n")

    # mock out our attempts to rsync over to the new boxes
    flexmock(Djinn).should_receive(:log_run).with(/\Arsync.* root@1.2.3.4/).and_return()
    flexmock(Djinn).should_receive(:log_run).with(/\Arsync.* root@1.2.3.5/).and_return()

    # when the appcontroller asks those boxes where APPSCALE_HOME is,
    # let's assume they say it's in /usr/appscale
    flexmock(HelperFunctions).should_receive(:shell).
      with(/\Assh.* root@1.2.3.4 'cat #{HelperFunctions::APPSCALE_CONFIG_DIR}\/home/).and_return("/usr/appscale\n")
    flexmock(HelperFunctions).should_receive(:shell).
      with(/\Assh.* root@1.2.3.5 'cat #{HelperFunctions::APPSCALE_CONFIG_DIR}\/home/).and_return("/usr/appscale\n")

    # next, the appcontroller removes the json service metadata file
    # off of each of these nodes - assume it succeeds
    flexmock(Kernel).should_receive(:system).with(/\Assh.* root@1.2.3.4 'rm -rf #{HelperFunctions::APPSCALE_CONFIG_DIR}/).
      and_return('')
    flexmock(Kernel).should_receive(:system).with(/\Assh.* root@1.2.3.5 'rm -rf #{HelperFunctions::APPSCALE_CONFIG_DIR}/).
      and_return('')

    # finally, mock out when the appcontroller starts god and the
    # remote appcontrollers on the other boxes
    flexmock(File).should_receive(:open).with(/\A\/tmp\/god/, "w+", Proc).
      and_return()
    flexmock(HelperFunctions).should_receive(:shell).with(/\Assh.* root@1.2.3.4 'god/).
      and_return('')
    flexmock(HelperFunctions).should_receive(:shell).with(/\Assh.* root@1.2.3.5 'god/).
      and_return('')
    flexmock(Kernel).should_receive(:system).
      with(/\Assh.* root@1.2.3.4 'rm -rf \/tmp\/god/).and_return('')
    flexmock(Kernel).should_receive(:system).
      with(/\Assh.* root@1.2.3.5 'rm -rf \/tmp\/god/).and_return('')

    # and assume that the appcontrollers start up fine
    flexmock(HelperFunctions).should_receive(:is_port_open?).
      with('1.2.3.4', Djinn::SERVER_PORT, HelperFunctions::USE_SSL).
      and_return(true)
    flexmock(HelperFunctions).should_receive(:is_port_open?).
      with('1.2.3.5', Djinn::SERVER_PORT, HelperFunctions::USE_SSL).
      and_return(true)

    # add the login role here to force our node to regenerate its
    # nginx config files
    original_node_info = "1.2.3.3:1.2.3.3:shadow:login:boo:cloud1"
    node1_info = "1.2.3.4:1.2.3.4:appengine:boo:cloud1"
    node2_info = "1.2.3.5:1.2.3.5:appengine:boo:cloud1"

    original_node = DjinnJobData.new(original_node_info, "boo")
    new_node1 = DjinnJobData.new(node1_info, "boo")
    new_node2 = DjinnJobData.new(node2_info, "boo")
    all_nodes_serialized = [original_node.serialize, new_node2.serialize,
      new_node1.serialize]
    puts "#{all_nodes_serialized.join(', ')}"

    creds = {'keyname' => 'boo'}
    creds_as_array = creds.to_a.flatten
    no_apps = []

    # and that the appcontrollers receive the initial message to start
    # up from our appcontroller
    flexmock(AppControllerClient).new_instances { |instance|
      instance.should_receive(:set_parameters).with(all_nodes_serialized,
        creds_as_array, no_apps).and_return("OK")
    }

    # the appcontroller will update its local /etc/hosts file
    # and /etc/hostname file with info about the new node and its own
    # node
    flexmock(File).should_receive(:open).with("/etc/hosts", "w+", Proc).
      and_return()
    flexmock(File).should_receive(:open).with("/etc/hostname", "w+", Proc).
      and_return()
    flexmock(Djinn).should_receive(:log_run).with("/bin/hostname appscale-image0").
      and_return()

    # next, nginx will rewrite its config files for the one app we
    # have running
    app_dir = "/var/apps/booapp/app"
    app_yaml = "#{app_dir}/app.yaml"
    flexmock(YAML).should_receive(:load_file).with(app_yaml).
      and_return({})

    nginx_conf = "/usr/local/nginx/conf/sites-enabled/booapp.conf"
    flexmock(File).should_receive(:open).with(nginx_conf, "w+", Proc).and_return()
<<<<<<< HEAD
    flexmock(HelperFunctions).should_receive(:shell).and_return()
=======
    flexmock(HelperFunctions).should_receive(:shell).
      with("/usr/local/nginx/sbin/nginx -t -c /usr/local/nginx/conf/nginx.conf").and_return()
    flexmock(HelperFunctions).should_receive(:shell).
      with("/usr/local/nginx/sbin/nginx -s reload").and_return()

    # mock out restarting nginx once the new config file is written
    flexmock(HelperFunctions).should_receive(:shell).
      with("/usr/local/nginx/sbin/nginx stop").and_return()
    flexmock(HelperFunctions).should_receive(:shell).
      with("/usr/local/nginx/sbin/nginx start -c #{nginx_conf}").and_return()
    flexmock(HelperFunctions).should_receive(:shell).
      with("/usr/local/nginx/sbin/nginx -c /usr/local/nginx/conf/nginx.conf").and_return()
>>>>>>> 38753115

    djinn = Djinn.new()
    djinn.nodes = [original_node]
    djinn.my_index = 0
    djinn.creds = creds
    djinn.apps_loaded = ["booapp"]
    djinn.app_info_map = {
      'booapp' => {
        'nginx' => Nginx::START_PORT + 1
      }
    }
    actual = djinn.start_new_roles_on_nodes_in_xen(ips_to_roles)
    assert_equal(true, actual.include?(node1_info))
    assert_equal(true, actual.include?(node2_info))
  end

  def test_start_new_roles_on_nodes_in_cloud
    # try adding two new nodes to an appscale deployment, assuming that
    # the machines are already running and have appscale installed
    ips_to_roles = {'node-1' => ['appengine'], 'node-2' => ['appengine']}

    # mock out spawning the two new machines, assuming they get IPs
    # 1.2.3.4 and 1.2.3.5
    flexmock(InfrastructureManagerClient).new_instances { |instance|
      instance.should_receive(:make_call).
      with(InfrastructureManagerClient::NO_TIMEOUT,
        InfrastructureManagerClient::RETRY_ON_FAIL, "run_instances",
        Proc).
      and_return({'reservation_id' => '0123456'})

    # let's say that the first time we do 'describe-instances', the
    # machines aren't initially ready, and that they become ready the
    # second time
    new_two_nodes_info = {
      'public_ips' => ['1.2.3.4', '1.2.3.5'],
      'private_ips' => ['1.2.3.4', '1.2.3.5'],
      'instance_ids' => ['i-ABCDEFG', 'i-HIJKLMN'],
    }

    pending = {'state' => 'pending'}
    ready = {'state' => 'running', 'vm_info' => new_two_nodes_info}
      instance.should_receive(:make_call).
      with(InfrastructureManagerClient::NO_TIMEOUT,
        InfrastructureManagerClient::RETRY_ON_FAIL, "describe_instances",
        Proc).
      and_return(pending, ready)
    }

    # assume the machines are running and that we can scp and ssh to them
    flexmock(HelperFunctions).should_receive(:is_port_open?).
      with('1.2.3.4', Djinn::SSH_PORT, HelperFunctions::DONT_USE_SSL).
      and_return(true)
    flexmock(HelperFunctions).should_receive(:is_port_open?).
      with('1.2.3.5', Djinn::SSH_PORT, HelperFunctions::DONT_USE_SSL).
      and_return(true)

    key_location = "#{HelperFunctions::APPSCALE_KEYS_DIR}/boo.key"
    flexmock(FileUtils).should_receive(:chmod).
      with(HelperFunctions::CHMOD_READ_ONLY, key_location).and_return()
    flexmock(HelperFunctions).should_receive(:shell).with(/\Ascp/).
      and_return()
    flexmock(File).should_receive(:exists?).
      with(/\A#{HelperFunctions::APPSCALE_CONFIG_DIR}\/retval-/).
      and_return(true)
    flexmock(File).should_receive(:open).
      with(/\A#{HelperFunctions::APPSCALE_CONFIG_DIR}\/retval-/, Proc).
      and_return("0\n")
    flexmock(HelperFunctions).should_receive(:shell).with(/\Arm -fv/).
      and_return()

    # for individual ssh commands, the mock depends on what we're mocking
    # out - we don't just assume success
    flexmock(Kernel).should_receive(:system).with(/\Assh.* 'mkdir -p/).
      and_return('')

    # next, mock out our checks to see if the new boxes are AppScale
    # VMs and assume they are
    flexmock(HelperFunctions).should_receive(:shell).
      with(/\Assh.* root@1.2.3.4 'ls #{HelperFunctions::APPSCALE_CONFIG_DIR}/).and_return("0\n")
    flexmock(HelperFunctions).should_receive(:shell).
      with(/\Assh.* root@1.2.3.5 'ls #{HelperFunctions::APPSCALE_CONFIG_DIR}/).and_return("0\n")

    # mock out our attempts to rsync over to the new boxes
    flexmock(Djinn).should_receive(:log_run).with(/\Arsync.* root@1.2.3.4/).and_return()
    flexmock(Djinn).should_receive(:log_run).with(/\Arsync.* root@1.2.3.5/).and_return()

    # when the appcontroller asks those boxes where APPSCALE_HOME is,
    # let's assume they say it's in /usr/appscale
    flexmock(HelperFunctions).should_receive(:shell).
      with(/\Assh.* root@1.2.3.4 'cat #{HelperFunctions::APPSCALE_CONFIG_DIR}\/home/).and_return("/usr/appscale\n")
    flexmock(HelperFunctions).should_receive(:shell).
      with(/\Assh.* root@1.2.3.5 'cat #{HelperFunctions::APPSCALE_CONFIG_DIR}\/home/).and_return("/usr/appscale\n")

    # next, the appcontroller removes the json service metadata file
    # off of each of these nodes - assume it succeeds
    flexmock(Kernel).should_receive(:system).with(/\Assh.* root@1.2.3.4 'rm -rf #{HelperFunctions::APPSCALE_CONFIG_DIR}/).
      and_return('')
    flexmock(Kernel).should_receive(:system).with(/\Assh.* root@1.2.3.5 'rm -rf #{HelperFunctions::APPSCALE_CONFIG_DIR}/).
      and_return('')

    # finally, mock out when the appcontroller starts god and the
    # remote appcontrollers on the other boxes
    flexmock(File).should_receive(:open).with(/\A\/tmp\/god/, "w+", Proc).
      and_return()
    flexmock(HelperFunctions).should_receive(:shell).with(/\Assh.* root@1.2.3.4 'god/).
      and_return('')
    flexmock(HelperFunctions).should_receive(:shell).with(/\Assh.* root@1.2.3.5 'god/).
      and_return('')
    flexmock(Kernel).should_receive(:system).
      with(/\Assh.* root@1.2.3.4 'rm -rf \/tmp\/god/).and_return('')
    flexmock(Kernel).should_receive(:system).
      with(/\Assh.* root@1.2.3.5 'rm -rf \/tmp\/god/).and_return('')

    # and assume that the appcontrollers start up fine
    flexmock(HelperFunctions).should_receive(:is_port_open?).
      with('1.2.3.4', Djinn::SERVER_PORT, HelperFunctions::USE_SSL).
      and_return(true)
    flexmock(HelperFunctions).should_receive(:is_port_open?).
      with('1.2.3.5', Djinn::SERVER_PORT, HelperFunctions::USE_SSL).
      and_return(true)

    original_node_info = "1.2.3.3:1.2.3.3:shadow:i-000000:cloud1"
    node1_info = "1.2.3.4:1.2.3.4:appengine:i-ABCDEFG:cloud1"
    node2_info = "1.2.3.5:1.2.3.5:appengine:i-HIJKLMN:cloud1"

    original_node = DjinnJobData.new(original_node_info, "boo")
    new_node1 = DjinnJobData.new(node1_info, "boo")
    new_node2 = DjinnJobData.new(node2_info, "boo")
    all_nodes_serialized = [original_node.serialize, new_node1.serialize,
      new_node2.serialize]
    puts "#{all_nodes_serialized.join(', ')}"

    creds = {'keyname' => 'boo'}
    creds_as_array = creds.to_a.flatten
    no_apps = []

    # and that the appcontrollers receive the initial message to start
    # up from our appcontroller
    flexmock(AppControllerClient).new_instances { |instance|
      instance.should_receive(:set_parameters).with(all_nodes_serialized,
        creds_as_array, no_apps).and_return("OK")
    }

    # lastly, the appcontroller will update its local /etc/hosts file
    # and /etc/hostname file with info about the new node and its own
    # node
    flexmock(File).should_receive(:open).with("/etc/hosts", "w+", Proc).
      and_return()
    flexmock(File).should_receive(:open).with("/etc/hostname", "w+", Proc).
      and_return()
    flexmock(Djinn).should_receive(:log_run).with("/bin/hostname appscale-image0").
      and_return()

    djinn = Djinn.new()
    djinn.nodes = [original_node]
    djinn.my_index = 0
    djinn.creds = creds
    actual = djinn.start_new_roles_on_nodes_in_cloud(ips_to_roles)
    assert_equal(true, actual.include?(node1_info))
    assert_equal(true, actual.include?(node2_info))
  end

end<|MERGE_RESOLUTION|>--- conflicted
+++ resolved
@@ -210,31 +210,11 @@
     flexmock(GodInterface).should_receive(:start).and_return()
 
     file = flexmock(File)
-<<<<<<< HEAD
     file.should_receive(:open).and_return()
     file.should_receive(:log_run).and_return()
     flexmock(Djinn).should_receive(:log_run).and_return()
     flexmock(HelperFunctions).should_receive(:shell).and_return()
     flexmock(HelperFunctions).should_receive(:sleep_until_port_is_open).
-=======
-    file.should_receive(:open).with(RabbitMQ::COOKIE_FILE, "w+", Proc).and_return()
-
-    # mock out when the AppController tries to clean up any old
-    # RabbitMQ config files
-    flexmock(Djinn).should_receive(:log_run).with(/\Arm -rf/).and_return()
-
-    # mock out when the god interface tries to get our local ip
-    flexmock(HelperFunctions).should_receive(:get_all_local_ips).
-      and_return(["127.0.0.1"])
-
-    # also mock out when the AppController tries to start rabbitmq via god
-    file.should_receive(:open).with(/\A\/tmp\/god-\d+.god\Z/, "w+", Proc).and_return()
-    flexmock(Djinn).should_receive(:log_run).with(/\Agod load \/tmp\/god-\d+.god/).
-      and_return()
-    flexmock(Djinn).should_receive(:log_run).with(/\Agod start rabbitmq\Z/).
-      and_return()
-    flexmock(Djinn).should_receive(:log_run).with(/start_rabbitmq.sh baz\Z/).
->>>>>>> 38753115
       and_return()
     assert_equal(true, djinn.start_taskqueue_master())
   end
@@ -829,23 +809,7 @@
 
     nginx_conf = "/usr/local/nginx/conf/sites-enabled/booapp.conf"
     flexmock(File).should_receive(:open).with(nginx_conf, "w+", Proc).and_return()
-<<<<<<< HEAD
     flexmock(HelperFunctions).should_receive(:shell).and_return()
-=======
-    flexmock(HelperFunctions).should_receive(:shell).
-      with("/usr/local/nginx/sbin/nginx -t -c /usr/local/nginx/conf/nginx.conf").and_return()
-    flexmock(HelperFunctions).should_receive(:shell).
-      with("/usr/local/nginx/sbin/nginx -s reload").and_return()
-
-    # mock out restarting nginx once the new config file is written
-    flexmock(HelperFunctions).should_receive(:shell).
-      with("/usr/local/nginx/sbin/nginx stop").and_return()
-    flexmock(HelperFunctions).should_receive(:shell).
-      with("/usr/local/nginx/sbin/nginx start -c #{nginx_conf}").and_return()
-    flexmock(HelperFunctions).should_receive(:shell).
-      with("/usr/local/nginx/sbin/nginx -c /usr/local/nginx/conf/nginx.conf").and_return()
->>>>>>> 38753115
-
     djinn = Djinn.new()
     djinn.nodes = [original_node]
     djinn.my_index = 0
