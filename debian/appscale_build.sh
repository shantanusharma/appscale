#!/bin/bash
#
# This script installs AppScale on the local machine. It pulls in all the
# needed dependencies and configures them properly for AppScale.
#

# Some basic check: we need a way to install packages.
PKG_CMD="$(which apt-get)"
if [ -z "${PKG_CMD}" ]; then
    echo "Cannot find the package manager command!"
    exit 1
fi

set -e

# We need to update the package cache and list first, to ensure we don't
# get errors when installing basic packages.
echo -n "Updating package list and cache ..."
${PKG_CMD} update > /dev/null
echo "done."

# We need to make sure we have lsb-release, before we use it. On
# streamlined images (like docker) it may not be present.
if ! which lsb_release > /dev/null ; then
    echo -n "Installing lsb-release..."
    ${PKG_CMD} install -y lsb-release > /dev/null
    echo "done."
fi

# Get the release version and vendor.
export DIST="$(lsb_release -c -s)"
export VENDOR="$(lsb_release -i -s)"

cd `dirname $0`/..

# Let's check that the distribution is supported by the build script.
if [ ! -e ./debian/changelog.${DIST} ]; then
    echo "${VENDOR}/${DIST} is not supported."
    exit 1
fi

# Let's make sure we have appscale source installed.
if [ ! -e VERSION ]; then
    echo "Please checkout whole appscale branch."
    exit 1
fi

echo "Installing building environment for ${VENDOR}/${DIST}"
echo "Press Ctrl-C if this is not correct"

# Let's wait few seconds to allow a Ctrl-C if building is not desirable.
sleep 5

# Let's check if we run in a docker container.
export IN_DOCKER="no"
if grep docker /proc/1/cgroup > /dev/null ; then
    echo "Detected docker container."
    IN_DOCKER="yes"
    # Make sure we have default locale.
    ${PKG_CMD} install --assume-yes locales
    locale-gen en_US en_US.UTF-8
    # Docker images miss the following.
    mkdir -p /var/run/sshd
    chmod 755 /var/run/sshd
fi

export APPSCALE_HOME_RUNTIME=`pwd`
export CONFIG_DIR="/etc/appscale"

# Wheezy does not have HAProxy in its main repositories.
if [ "${DIST}" = "wheezy" ]; then
    echo deb http://httpredir.debian.org/debian wheezy-backports main > \
      /etc/apt/sources.list.d/backports.list
    curl https://haproxy.debian.net/bernat.debian.org.gpg | apt-key add -
fi


# Ensure we have apt-add-repository. On some very small/custom builds it
# may be missing (for example docker).
if ! which apt-add-repository > /dev/null ; then
    echo -n "Installing software-properties-common..."
    ${PKG_CMD} install -y software-properties-common > /dev/null
    echo "done."
fi

# Trusty and Wheezy do not have Java 8.
case "$DIST" in
    trusty)
        apt-add-repository -y ppa:openjdk-r/ppa
        echo -n "Updating package list and cache ..."
        ${PKG_CMD} update > /dev/null
        echo "done."
        ;;
    wheezy)
        echo "This script does not automatically install Java 8 on Debian "\
        "Wheezy due to the lack of official support for OpenJDK 8 in the "\
        "distro. Since a Java 8 runtime is needed for Cassandra, please "\
        "install one manually and change the JAVA path defined in "\
        "AppDB/appscale/datastore/cassandra_env/templates/cassandra-env.sh "\
        "before starting AppScale."
        read -p "Press [Enter] to continue build."
        ;;
esac

# Stretch requires ejabberd to be installed before rabbitmq-server because
# if RabbitMQ starts first, it will start an incompatible epmd daemon that will
# prevent ejabberd from being installed.
if [ "${DIST}" = "stretch" ]; then
    apt-get install --assume-yes ejabberd
fi

# Ejabberd fails creating a cert on Azure because of domain name length, if
# the file exists already it will skip creating it and not fail. We use the
# certs we generate and change ejabberd's config file to use that instead.
mkdir -p /etc/ejabberd && touch /etc/ejabberd/ejabberd.pem

# This will install dependencies from control.$DIST (ie distro specific
# packages).
<<<<<<< HEAD
PACKAGES="$(find debian -regex ".*\/control\.${DIST}\$" -exec mawk -f debian/package-list.awk {} +)"
if ! ${PKG_CMD} install --assume-yes ${PACKAGES}; then
=======
PACKAGES="$(find debian -regex ".*\/control\.${DIST}\$" -exec debian/package-list.sh {} +)"
if ! ${PKG_CMD} install -y --force-yes ${PACKAGES}; then
>>>>>>> fbe60a74
    echo "Fail to install depending packages for runtime."
    exit 1
fi

# This will remove all the conflicts packages.
<<<<<<< HEAD
PACKAGES="$(find debian -regex ".*\/control\.${DIST}\$" -exec mawk -f debian/remove-list.awk {} +)"
if ! ${PKG_CMD} remove --purge --assume-yes ${PACKAGES}; then
=======
PACKAGES="$(find debian -regex ".*\/control\.${DIST}\$" -exec debian/remove-list.sh {} +)"
if ! ${PKG_CMD} remove --purge -y --force-yes ${PACKAGES}; then
>>>>>>> fbe60a74
    echo "Fail to remove conflicting packages"
    exit 1
fi

# Java 8 and capnproto require the backports repository.
if [ "${DIST}" = "jessie" ]; then
    backports_line="deb http://ftp.debian.org/debian jessie-backports main"
    if ! grep $backports_line /etc/apt/sources.list; then
        echo $backports_line >> /etc/apt/sources.list
    fi
    apt-get update
    apt-get -t jessie-backports -y install capnproto
    apt-get -t jessie-backports -y install openjdk-8-jdk-headless
fi

# Let's make sure we use ruby 1.9.
case ${DIST} in
    wheezy)
        ${PKG_CMD} install -y ruby1.9.1 ruby1.9.1-dev rubygems1.9.1 irb1.9.1 \
            ri1.9.1 rdoc1.9.1 build-essential libopenssl-ruby1.9.1 libssl-dev \
            zlib1g-dev
        update-alternatives --install /usr/bin/ruby ruby /usr/bin/ruby1.9.1 400 \
            --slave   /usr/share/man/man1/ruby.1.gz ruby.1.gz \
                          /usr/share/man/man1/ruby1.9.1.1.gz \
            --slave   /usr/bin/ri ri /usr/bin/ri1.9.1 \
            --slave /usr/bin/irb irb /usr/bin/irb1.9.1 \
            --slave /usr/bin/rdoc rdoc /usr/bin/rdoc1.9.1
        update-alternatives --install /usr/bin/gem gem /usr/bin/gem1.9.1 400
        ;;
esac

# Since the last step in appscale_build.sh is to create the certs directory,
# its existence indicates that appscale has already been installed.
if [ -d ${CONFIG_DIR}/certs ]; then
    # Version 2.3.1 and prior didn't have /etc/appscale/VERSION.
    WHERE_IS_VERSION="${CONFIG_DIR}/VERSION"
    if [ ! -e ${WHERE_IS_VERSION} ]; then
        WHERE_IS_VERSION="appscale/VERSION"
    fi
    APPSCALE_MAJOR="$(sed -n 's/.*\([0-9]\)\+\.\([0-9]\)\+\.[0-9]/\1/gp' ${WHERE_IS_VERSION})"
    APPSCALE_MINOR="$(sed -n 's/.*\([0-9]\)\+\.\([0-9]\)\+\.[0-9]/\2/gp' ${WHERE_IS_VERSION})"
    if [ -z "$APPSCALE_MAJOR" -o -z "$APPSCALE_MINOR" ]; then
        echo "Cannot determine version of AppScale!"
        exit 1
    fi
    echo
    echo "Found AppScale version $APPSCALE_MAJOR.$APPSCALE_MINOR: upgrading it."
    # Make sure AppScale is not running.
    MONIT=$(which monit)
    if $MONIT summary |grep controller > /dev/null ; then
        echo "AppScale is still running: please stop it"
        [ "$FORCE_UPGRADE" = "Y" ] || exit 1
    elif echo $MONIT |grep local > /dev/null ; then
        # AppScale is not running but there is a monit
        # leftover from the custom install.
        $MONIT quit
    fi

    # This sleep is to allow the user to Ctrl-C in case an upgrade is
    # not wanted.
    echo "Upgrading AppScale version $APPSCALE_MAJOR.$APPSCALE_MINOR ..."
    sleep 5

    # Let's keep a copy of the old config: we need to move it to avoid
    # questions from dpkg.
    if [ -e /etc/haproxy/haproxy.cfg ]; then
        mv /etc/haproxy/haproxy.cfg /etc/haproxy/haproxy.cfg.appscale.old
    fi

    # Remove outdated appscale-controller and appscale-progenitor.
    if [ $APPSCALE_MAJOR -le 2 -a $APPSCALE_MINOR -le 2 ]; then
        rm -f /etc/init.d/appscale-controller
        rm -f /etc/init.d/appscale-progenitor
        update-rc.d -f appscale-progenitor remove || true
    fi

    # Remove control files we added before 1.14, and re-add the
    # default ones.
    if [ $APPSCALE_MAJOR -le 1 -a $APPSCALE_MINOR -le 14 ]; then
        rm -f /etc/default/haproxy /etc/init.d/haproxy /etc/default/monit /etc/monitrc
        if dpkg-query -l haproxy > /dev/null 2> /dev/null ; then
            ${PKG_CMD} -o DPkg::Options::="--force-confmiss" --reinstall install haproxy
        fi
        if dpkg-query -l monit > /dev/null 2> /dev/null ; then
            ${PKG_CMD} -o DPkg::Options::="--force-confmiss" --reinstall install monit
        fi
    fi

    # In version past 2.3.1 we are incompatible with ruby1.8.
fi

if [ $1 ]; then
    echo "Installing AppScale with $1 as the only supported database."
    bash debian/appscale_install.sh core || exit 1
    bash debian/appscale_install.sh $1 || exit 1
else
    echo "Installing full AppScale image"
    bash debian/appscale_install.sh all || exit 1
fi

if ! mkdir -p ${CONFIG_DIR}/certs; then
    echo "Unable to complete AppScale installation."
    exit 1
fi
echo "AppScale installation completed successfully!"<|MERGE_RESOLUTION|>--- conflicted
+++ resolved
@@ -116,25 +116,15 @@
 
 # This will install dependencies from control.$DIST (ie distro specific
 # packages).
-<<<<<<< HEAD
-PACKAGES="$(find debian -regex ".*\/control\.${DIST}\$" -exec mawk -f debian/package-list.awk {} +)"
+PACKAGES="$(find debian -regex ".*\/control\.${DIST}\$" -exec debian/package-list.sh {} +)"
 if ! ${PKG_CMD} install --assume-yes ${PACKAGES}; then
-=======
-PACKAGES="$(find debian -regex ".*\/control\.${DIST}\$" -exec debian/package-list.sh {} +)"
-if ! ${PKG_CMD} install -y --force-yes ${PACKAGES}; then
->>>>>>> fbe60a74
     echo "Fail to install depending packages for runtime."
     exit 1
 fi
 
 # This will remove all the conflicts packages.
-<<<<<<< HEAD
-PACKAGES="$(find debian -regex ".*\/control\.${DIST}\$" -exec mawk -f debian/remove-list.awk {} +)"
+PACKAGES="$(find debian -regex ".*\/control\.${DIST}\$" -exec debian/remove-list.sh {} +)"
 if ! ${PKG_CMD} remove --purge --assume-yes ${PACKAGES}; then
-=======
-PACKAGES="$(find debian -regex ".*\/control\.${DIST}\$" -exec debian/remove-list.sh {} +)"
-if ! ${PKG_CMD} remove --purge -y --force-yes ${PACKAGES}; then
->>>>>>> fbe60a74
     echo "Fail to remove conflicting packages"
     exit 1
 fi
