--- conflicted
+++ resolved
@@ -56,16 +56,6 @@
     rm crontab.tmp
 }
 
-<<<<<<< HEAD
-=======
-installpython27()
-{
-    cd /usr/local
-    wget $APPSCALE_PACKAGE_MIRROR/Python-2.7.3.tgz
-    tar zxvf Python-2.7.3.tgz
-    rm /usr/local/Python-2.7.3.tgz
-}
-
 installphp()
 {
     cd /usr/local
@@ -74,7 +64,6 @@
     rm /usr/local/php-5.4.15-prebuilt.tar.gz
 }
 
->>>>>>> 66748602
 installnumpy()
 {
     mkdir -pv ${APPSCALE_HOME}/downloads
