#/bin/sh
# Common functions for build and installer
#
# This should work in bourne shell (/bin/sh)
# The function name should not include non alphabet character.
#
# Written by Yoshi <nomura@pobox.com>

set -e

if [ -z "$APPSCALE_HOME_RUNTIME" ]; then
    export APPSCALE_HOME_RUNTIME=/opt/appscale
fi

if [ -z "$APPSCALE_PACKAGE_MIRROR" ]; then
    export APPSCALE_PACKAGE_MIRROR=http://s3.amazonaws.com/appscale-build
fi

export APPSCALE_VERSION=1.9.0

increaseconnections()
{
    echo "net.core.somaxconn = 20240" >> /etc/sysctl.conf
    echo "net.ipv4.tcp_tw_recycle = 0" >> /etc/sysctl.conf
    echo "net.ipv4.tcp_tw_reuse = 0" >> /etc/sysctl.conf
    echo "net.ipv4.tcp_orphan_retries = 1" >> /etc/sysctl.conf
    echo "net.ipv4.tcp_fin_timeout = 25" >> /etc/sysctl.conf
    echo "net.ipv4.tcp_max_orphans = 8192" >> /etc/sysctl.conf
    echo "net.ipv4.ip_local_port_range = 32768    61000" >> /etc/sysctl.conf

    /sbin/sysctl -p /etc/sysctl.conf 
}

sethosts()
{
    cp -v /etc/hosts /etc/hosts.orig
    HOSTNAME=`hostname`
    echo "Generating /etc/hosts"
    cat <<EOF | tee /etc/hosts
127.0.0.1       localhost localhost.localdomain
127.0.1.1 $HOSTNAME
::1     ip6-localhost ip6-loopback
fe00::0 ip6-localnet
ff00::0 ip6-mcastprefix
ff02::1 ip6-allnodes
ff02::2 ip6-allrouters
ff02::3 ip6-allhosts
EOF
}

setupntpcron()
{
    echo "MAILTO=\"\"" >> crontab.tmp
    echo "*/5 * * * * /root/appscale/ntp.sh" >> crontab.tmp
    crontab crontab.tmp
    rm crontab.tmp
}

installpython27()
{
    cd /usr/local
    wget $APPSCALE_PACKAGE_MIRROR/Python-2.7.3.tgz
    tar zxvf Python-2.7.3.tgz
    rm /usr/local/Python-2.7.3.tgz
}

installnumpy()
{
    mkdir -pv ${APPSCALE_HOME}/downloads
    cd ${APPSCALE_HOME}/downloads
    wget $APPSCALE_PACKAGE_MIRROR/appscale-numpy-1.7.0.tar.gz
    tar zxvf appscale-numpy-1.7.0.tar.gz
    cd numpy-1.7.0
    /usr/local/Python-2.7.3/python setup.py install
    cd ..
    rm appscale-numpy-1.7.0.tar.gz
    rm -fdr numpy-1.7.0
}

installPIL()
{
    mkdir -pv ${APPSCALE_HOME}/downloads
    cd ${APPSCALE_HOME}/downloads
    wget $APPSCALE_PACKAGE_MIRROR/Imaging-1.1.7.tar.gz
    tar zxvf Imaging-1.1.7.tar.gz
    cd Imaging-1.1.7
    /usr/local/Python-2.7.3/python setup.py install
    cd ..
    rm -fdr Imaging-1.1.7*
}

installpycrypto()
{
    easy_install pycrypto
}

installlxml()
{
    easy_install lxml
}

installxmpppy()
{
    easy_install xmpppy
}

setulimits()
{
    cat <<EOF | tee /etc/security/limits.conf
root            hard    nofile           200000
root            soft    nofile           200000
*               hard    nofile           200000
*               soft    nofile           200000
EOF
}

installappscaleprofile()
{
    DESTFILE=${DESTDIR}/etc/profile.d/appscale.sh
    mkdir -pv $(dirname $DESTFILE)
    echo "Generating $DESTFILE"
    cat <<EOF | tee $DESTFILE
export APPSCALE_HOME=${APPSCALE_HOME_RUNTIME}
for jpath in\
 /usr/lib/jvm/java-7-oracle\
 /usr/lib/jvm/default-java
do
  if [ -e \$jpath ]; then
    export JAVA_HOME=\$jpath
    break
  fi
done
export PYTHON_EGG_CACHE=/tmp/.python_eggs
export EC2_PRIVATE_KEY=\${APPSCALE_HOME}/.appscale/certs/mykey.pem
export EC2_CERT=\${APPSCALE_HOME}/.appscale/certs/mycert.pem
EOF
# enable to load AppServer and AppDB modules. It must be before the python-support.
    DESTFILE=${DESTDIR}/usr/lib/python2.6/dist-packages/appscale_appserver.pth
    mkdir -pv $(dirname $DESTFILE)
    echo "Generating $DESTFILE"
    cat <<EOF | tee $DESTFILE
${APPSCALE_HOME_RUNTIME}/AppDB
${APPSCALE_HOME_RUNTIME}/AppServer
EOF
# enable to load site-packages of Python
    DESTFILE=${DESTDIR}/usr/local/lib/python2.6/dist-packages/site_packages.pth
    mkdir -pv $(dirname $DESTFILE)
    echo "Generating $DESTFILE"
    cat <<EOF | tee $DESTFILE
/usr/lib/python2.6/site-packages
EOF

    # for lucid
    if [ "$DIST" = "lucid" ]; then
	# enable memcached api
	SITE_DIR=${DESTDIR}/usr/local/lib/python2.5/site-packages
	mkdir -pv ${SITE_DIR}
	DESTFILE=${SITE_DIR}/pyshared.pth
	echo "Generating $DESTFILE"
	cat <<EOF | tee $DESTFILE
/usr/share/pyshared
EOF
	# enable python imaging native library
	DESTFILE=${SITE_DIR}/PIL-lib.pth
	echo "Generating $DESTFILE"
	cat <<EOF | tee $DESTFILE
/usr/lib/python2.6/dist-packages/PIL
EOF
       # Add fpconst into python2.5
       cp /usr/lib/pymodules/python2.6/fpconst.py /usr/lib/python2.5/
    fi

    # create link to appscale settings
    rm -rfv ${DESTDIR}/etc/appscale
    mkdir -pv ~/.appscale
    mkdir -pv ${APPSCALE_HOME_RUNTIME}/.appscale
    ln -sfv ${APPSCALE_HOME_RUNTIME}/.appscale ${DESTDIR}/etc/appscale

    cat <<EOF | tee /etc/appscale/home || exit
${APPSCALE_HOME_RUNTIME}
EOF
    # create the global AppScale environment file
    DESTFILE=${DESTDIR}/etc/appscale/environment.yaml
    mkdir -pv $(dirname $DESTFILE)
    echo "Generating $DESTFILE"
    cat <<EOF | tee $DESTFILE
APPSCALE_HOME: ${APPSCALE_HOME_RUNTIME}
EC2_HOME: /usr/local/ec2-api-tools
JAVA_HOME: /usr/lib/jvm/java-7-oracle
EOF
    mkdir -pv /var/log/appscale
    mkdir -pv /var/appscale/
}

installthrift_fromsource()
{
    export THRIFT_VER=0.5.0

    mkdir -pv ${APPSCALE_HOME}/downloads
    cd ${APPSCALE_HOME}/downloads
    # apache 0.2.0
    wget $APPSCALE_PACKAGE_MIRROR/thrift-${THRIFT_VER}.tar.gz
    tar zxfv thrift-${THRIFT_VER}.tar.gz
    rm -v thrift-${THRIFT_VER}.tar.gz
    pushd thrift-${THRIFT_VER}
    CONFIG_SHELL=/bin/bash /bin/bash ./configure --without-csharp --without-haskell --without-ocaml --without-php --without-php_extension --prefix=/usr/local
    make
# install native library and include files to DESTDIR.
    make install
# python library
    pushd lib/py
    python setup.py install --prefix=${DESTDIR}/usr
    popd

    popd
    rm -rfv thrift-${THRIFT_VER}
}

postinstallthrift_fromsource()
{
  :;
}

# using egg

installthrift()
{
    easy_install -U thrift
    DISTP=/usr/local/lib/python2.6/dist-packages
    if [ -z "$(find ${DISTP} -name Thrift-*.egg)" ]; then
	echo "Fail to install python thrift client. Please retry."
	exit 1
    fi
    if [ -n "$DESTDIR" ]; then
	mkdir -pv ${DESTDIR}${DISTP}
	cp -rv ${DISTP}/Thrift-*.egg ${DESTDIR}${DISTP}
    fi
}

postinstallthrift()
{
    # just enable thrift library.
    easy_install thrift
}

installjavajdk()
{
    # Since Oracle requires you to accept terms and conditions, have to pull from webupd8team
    sudo echo oracle-java7-installer shared/accepted-oracle-license-v1-1 select true | sudo /usr/bin/debconf-set-selections
    sudo add-apt-repository ppa:webupd8team/java
    sudo apt-get update
    sudo apt-get install -y oracle-java7-installer
    export JAVA_HOME=/usr/lib/jvm/java-7-oracle
}

installappserverjava()
{
    # compile source file.
    cd ${APPSCALE_HOME}/AppServer_Java
    ant install
    ant clean-build

    if [ -n "$DESTDIR" ]; then
        # delete unnecessary files.
	rm -rfv src lib
    fi
}

postinstallappserverjava()
{
    :;
}

installtornado()
{
    easy_install -U tornado
    DISTP=/usr/local/lib/python2.6/dist-packages
    if [ -z "$(find ${DISTP} -name tornado-*.egg)" ]; then
	echo "Fail to install python tornado. Please retry."
	exit 1
    fi
    if [ -n "$DESTDIR" ]; then
	mkdir -pv ${DESTDIR}${DISTP}
	cp -rv ${DISTP}/tornado-*.egg ${DESTDIR}${DISTP}
    fi
}

installnose()
{
  easy_install nose
}

installflexmock()
{
    easy_install flexmock
}

postinstalltornado()
{
    easy_install tornado
}

installhaproxy()
{
    # 1.4.4 or newer version of haproxy is needed for AppServer Java.
    # because there is jetty keep-alive issue.
    HAPROXY_VER=1.4.4

    mkdir -pv ${APPSCALE_HOME}/downloads
    cd ${APPSCALE_HOME}/downloads
    rm -rfv haproxy*
# download from appscale site
    wget $APPSCALE_PACKAGE_MIRROR/haproxy-${HAPROXY_VER}.tar.gz
    tar zxvf haproxy-${HAPROXY_VER}.tar.gz
    rm -v haproxy-${HAPROXY_VER}.tar.gz

    pushd haproxy-${HAPROXY_VER}
    # All Ubuntu is linux26 now
    make TARGET=linux26
    make install-bin PREFIX=/usr
    if [ ! -e ${DESTDIR}/usr/sbin/haproxy ]; then
	echo "Fail to install haproxy. Please retry."
	exit 1
    fi
    popd
    rm -rv haproxy-${HAPROXY_VER}

    # install service script
    mkdir -pv ${DESTDIR}/etc/init.d
    cp -v ${APPSCALE_HOME}/AppDashboard/setup/haproxy-init.sh ${DESTDIR}/etc/init.d/haproxy 
    chmod -v a+x ${DESTDIR}/etc/init.d/haproxy 
    mkdir -pv ${DESTDIR}/etc/haproxy
    cp -v ${APPSCALE_HOME}/AppDashboard/setup/haproxy.cfg ${DESTDIR}/etc/haproxy/ 
    mkdir -pv ${DESTDIR}/etc/default
    echo "ENABLED=1" > ${DESTDIR}/etc/default/haproxy
}

postinstallhaproxy()
{
    service haproxy stop || true
    update-rc.d -f haproxy remove || true
}

installgems()
{
    # install gem here
    cd
    wget $APPSCALE_PACKAGE_MIRROR/rubygems-1.3.7.tgz
    tar zxvf rubygems-1.3.7.tgz
    cd rubygems-1.3.7
    ruby setup.rb
    cd
    ln -sf /usr/bin/gem1.8 /usr/bin/gem
    rm -rf rubygems-1.3.7.tgz
    rm -rf rubygems-1.3.7

    # gem update
    GEMOPT="--no-rdoc --no-ri"
    # Rake 10.0 depecates rake/rdoctask - upgrade later
    gem install -v=0.9.2.2 rake ${GEMOPT} 
    sleep 1
    # ZK 1.0 breaks our existing code - upgrade later
    gem install -v=0.9.3 zookeeper
    sleep 1
<<<<<<< HEAD
    gem install god ${GEMOPT}
    sleep 1
    gem install json ${GEMOPT}
    sleep 1
=======
    gem install neptune right_aws ${GEMOPT}
    sleep 1
    gem install god redgreen Ruby-MemCache ${GEMOPT}
    sleep 1
    gem install -v=2.3.4 rails ${GEMOPT}
    sleep 1
    gem install gem_plugin mongrel ${GEMOPT}
    sleep 1
    gem install mongrel_cluster ${GEMOPT}
    # This is for Hypertable.
    gem install capistrano ${GEMOPT}
    sleep 1
    gem install json ${GEMOPT}
    sleep 1

    # This is for Neptune's Babel App Engine pull queue interface
    # which is just REST, but httparty does such a nice job compared
    # to previously used things
>>>>>>> 8752f7f3
    gem install -v=0.8.3 httparty ${GEMOPT}
    # This is for the unit testing framework
    gem install -v=1.0.4 flexmock ${GEMOPT}
    gem install -v=1.0.0 rcov ${GEMOPT}

}

postinstallgems()
{
<<<<<<< HEAD
=======
    ln -sf /var/lib/gems/1.8/bin/neptune /usr/bin/neptune
}

installmonitoring()
{
    cd ${APPSCALE_HOME}/AppMonitoring
    mkdir -p /var/lib/collectd/rrd
    RAILS_ENV=production rake gems:build:force
    RAILS_ENV=production rake db:migrate
}

postinstallmonitoring()
{
>>>>>>> 8752f7f3
    :;
}

installnginx()
{
    NGINX_VERSION=1.2.6
    mkdir -pv ${APPSCALE_HOME}/downloads
    cd ${APPSCALE_HOME}/downloads
    wget $APPSCALE_PACKAGE_MIRROR/nginx-${NGINX_VERSION}.tar.gz
    tar zxvf nginx-${NGINX_VERSION}.tar.gz
    rm -v nginx-${NGINX_VERSION}.tar.gz
    pushd nginx-${NGINX_VERSION}
    wget $APPSCALE_PACKAGE_MIRROR/v0.23rc2.tar.gz
    tar zxvf v0.23rc2.tar.gz
    ./configure --add-module=./chunkin-nginx-module-0.23rc2/ --with-http_ssl_module --with-http_gzip_static_module
    make
    make install
    popd
    rm -rv nginx-${NGINX_VERSION}
}

# This function is called from postinst.core, so we don't need to use DESTDIR
postinstallnginx()
{
    cd ${APPSCALE_HOME}
    mkdir -p /usr/local/nginx/sites-enabled/
    cp -v AppDashboard/setup/load-balancer.conf /usr/local/nginx/sites-enabled/
    rm -fv /usr/local/nginx/sites-enabled/default
    chmod +x /root
}

installcassandra()
{
    CASSANDRA_VER=1.2.5
    PYCASSA_VER=1.3.0
    cd /lib 
    wget $APPSCALE_PACKAGE_MIRROR/jamm-0.2.2.jar
    
    mkdir -p ${APPSCALE_HOME}/AppDB/cassandra
    cd ${APPSCALE_HOME}/AppDB/cassandra
    rm -rfv cassandra
    wget $APPSCALE_PACKAGE_MIRROR/apache-cassandra-${CASSANDRA_VER}-bin.tar.gz
    tar xzvf apache-cassandra-${CASSANDRA_VER}-bin.tar.gz
    mv -v apache-cassandra-${CASSANDRA_VER} cassandra
    rm -fv apache-cassandra-${CASSANDRA_VER}-bin.tar.gz
    cd cassandra
    chmod -v +x bin/cassandra
    cp -v ${APPSCALE_HOME}/AppDB/cassandra/templates/cassandra.in.sh ${APPSCALE_HOME}/AppDB/cassandra/cassandra/bin
    mkdir -p /var/lib/cassandra
    # TODO only grant the cassandra user access
    chmod 777 /var/lib/cassandra

    mkdir -pv ${APPSCALE_HOME}/downloads
    cd ${APPSCALE_HOME}/downloads
    wget $APPSCALE_PACKAGE_MIRROR/pycassa-${PYCASSA_VER}.tar.gz
    tar zxvf pycassa-${PYCASSA_VER}.tar.gz  
    cd pycassa-${PYCASSA_VER}
    python setup.py install
    cd ..
    rm -fdr pycassa-${PYCASSA_VER}
    rm -fdr pycassa-${PYCASSA_VER}.tar.gz 
}

postinstallcassandra()
{
    mkdir -p ${APPSCALE_HOME}/.appscale/${APPSCALE_VERSION}
    touch ${APPSCALE_HOME}/.appscale/${APPSCALE_VERSION}/cassandra
}


installprotobuf_fromsource()
{
    PROTOBUF_VER=2.3.0
    # install protobuf 2.3.0. we need egg version for python.
    mkdir -pv ${APPSCALE_HOME}/downloads
    cd ${APPSCALE_HOME}/downloads
    wget $APPSCALE_PACKAGE_MIRROR/protobuf-${PROTOBUF_VER}.tar.gz
    tar zxvf protobuf-${PROTOBUF_VER}.tar.gz
    rm -v protobuf-${PROTOBUF_VER}.tar.gz
    pushd protobuf-${PROTOBUF_VER}
    ./configure --prefix=/usr
    make
    make check
    make install
    pushd python
# protobuf could not be installed in the different root
    python setup.py bdist_egg
# copy the egg file
    DISTP=${DESTDIR}/usr/local/lib/python2.6/dist-packages
    mkdir -pv ${DISTP}
    cp -v dist/protobuf-*.egg ${DISTP}
    popd
    popd
    rm -rv protobuf-${PROTOBUF_VER}
}

installprotobuf()
{
# make protobuf module loadable
# this is not needed when we use egg to install protobuf.
    mkdir -pv ${APPSCALE_HOME}/AppServer/google
    # this should be absolute path of runtime.
    ln -sfv /var/lib/python-support/python2.6/google/protobuf ${APPSCALE_HOME}/AppServer/google/
}

postinstallprotobuf()
{
    :;
}

installservice()
{
    # this must be absolete path of runtime
    mkdir -pv ${DESTDIR}/etc/init.d/
    ln -sfv ${APPSCALE_HOME_RUNTIME}/appscale-controller.sh ${DESTDIR}/etc/init.d/appscale-controller
    chmod -v a+x ${APPSCALE_HOME}/appscale-controller.sh
<<<<<<< HEAD
=======

    ln -sfv ${APPSCALE_HOME_RUNTIME}/appscale-monitoring.sh ${DESTDIR}/etc/init.d/appscale-monitoring
    chmod -v a+x ${APPSCALE_HOME}/appscale-monitoring.sh

    ln -sfv ${APPSCALE_HOME_RUNTIME}/appscale-progenitor.sh ${DESTDIR}/etc/init.d/appscale-progenitor
    chmod -v a+x ${APPSCALE_HOME}/appscale-progenitor.sh

    # Make the progenitor start up when AppScale starts, so that it can start
    # the AppController on system reboots.
    update-rc.d -f appscale-progenitor defaults
>>>>>>> 8752f7f3
}

postinstallservice()
{
<<<<<<< HEAD

    # First, stop all services that don't need to be running at boot.
=======
    # stop unnecessary services
>>>>>>> 8752f7f3
    service memcached stop || true

<<<<<<< HEAD
    # Next, remove them from the boot list.
=======
    # remove unnecessary service
>>>>>>> 8752f7f3
    update-rc.d -f memcached remove || true

    ejabberdctl stop || true
    update-rc.d -f ejabberd remove || true
}

installpythonmemcache()
{
  VERSION=1.53

  mkdir -pv ${APPSCALE_HOME}/downloads
  cd ${APPSCALE_HOME}/downloads
  wget $APPSCALE_PACKAGE_MIRROR/python-memcached-${VERSION}.tar.gz
  tar zxvf python-memcached-${VERSION}.tar.gz
  cd python-memcached-${VERSION}
  python setup.py install
  cd ..
  rm -fdr python-memcached-${VERSION}.tar.gz
  rm -fdr python-memcached-${VERSION}
}

installzookeeper()
{
    # 3.3.0 or less has known problem, so we must use 3.3.1 or more.
    # https://issues.apache.org/jira/browse/ZOOKEEPER-742

    ZK_VER=3.3.4-cdh3u3
    ZK_VER2=3.3.4

    mkdir -pv ${APPSCALE_HOME}/downloads
    cd ${APPSCALE_HOME}/downloads

    wget $APPSCALE_PACKAGE_MIRROR/zookeeper-${ZK_VER}.tar.gz
    tar zxvf zookeeper-${ZK_VER}.tar.gz

    cd zookeeper-${ZK_VER}
    # build java library, replace the compiliability to 1.7 since Java7 cannot compile to 1.5
    sed -i 's/1.5/1.7/g' build.xml
    ant
    ant compile_jute

    # build c library
    cd src/c
    autoreconf -if
    ./configure --prefix=/usr
    make
    make install
    if [ ! -e ${DESTDIR}/usr/lib/libzookeeper_mt.a ]; then
        echo "Fail to install libzookeeper. Please retry."
        exit 1
    fi
    cd ../..

    # python library
    easy_install kazoo

    # install java library
    mkdir -pv ${DESTDIR}/usr/share/java
    cp -v build/zookeeper-${ZK_VER2}.jar ${DESTDIR}/usr/share/java
    ln -sfv zookeeper-${ZK_VER2}.jar ${DESTDIR}/usr/share/java/zookeeper.jar

    # install config files and service.
    BASEURL=http://appscale-build.s3-website-us-east-1.amazonaws.com
    wget ${BASEURL}/zookeeper_3.2.2+dfsg3-3_all.deb -O zookeeper.deb
    dpkg-deb --vextract zookeeper.deb ${DESTDIR}/
    rm -v zookeeper.deb
    wget ${BASEURL}/zookeeperd_3.2.2+dfsg3-3_all.deb -O zookeeperd.deb
    dpkg-deb --vextract zookeeperd.deb ${DESTDIR}/
    rm -v zookeeperd.deb

    cd ${APPSCALE_HOME}/downloads
    rm -rv zookeeper-${ZK_VER}
    rm -fdr zookeeper-${ZK_VER}.tar.gz

    mkdir -pv ${DESTDIR}/var/run/zookeeper
    mkdir -pv ${DESTDIR}/var/lib/zookeeper
    mkdir -pv ${DESTDIR}/etc/zookeeper/conf
}

postinstallzookeeper()
{
    if ! grep -q zookeeper /etc/passwd; then
	adduser --system --no-create-home zookeeper
	addgroup --system zookeeper
	adduser zookeeper zookeeper
    fi
    chown -v zookeeper:zookeeper /var/run/zookeeper || true
    chown -v zookeeper:zookeeper /var/lib/zookeeper || true

    # need conf/environment to stop service
    cp -v /etc/zookeeper/conf_example/* /etc/zookeeper/conf || true

    service zookeeper stop || true
    update-rc.d -f zookeeper remove || true
}

installsetuptools()
{
    mkdir -pv ${APPSCALE_HOME}/downloads
    cd ${APPSCALE_HOME}/downloads
    wget $APPSCALE_PACKAGE_MIRROR/setuptools-0.6c11.tar.gz
    tar zxvf setuptools-0.6c11.tar.gz
    pushd setuptools-0.6c11
    python setup.py install
    popd
    rm -fdr  setuptools-0.6c11*
}

postinstallsetuptools()
{
    :;
}

keygen()
{
    test -e /root/.ssh/id_rsa || ssh-keygen -q -t rsa -f /root/.ssh/id_rsa -N ""
    touch /root/.ssh/authorized_keys
    cat /root/.ssh/id_rsa.pub >> /root/.ssh/authorized_keys
    chmod -v go-r /root/.ssh/authorized_keys
}

installcelery()
{
  easy_install -U Celery
  easy_install -U Flower
}

installrabbitmq()
{
   # RabbitMQ is installed via apt-get
   # Install the python client for rabbitmq
   PIKA_VERSION=0.9.9p0
   mkdir -pv ${APPSCALE_HOME}/downloads
   cd ${APPSCALE_HOME}/downloads
   rm -fr pika-master
   wget $APPSCALE_PACKAGE_MIRROR/pika-${PIKA_VERSION}.zip
   unzip pika-${PIKA_VERSION}.zip
   cd pika-master
   cp -r pika /usr/share/pyshared
   cd ..
   rm pika-${PIKA_VERSION}.zip
   rm -fr pika-master
}
postinstallrabbitmq()
{
    # After install it starts up, shut it down
    rabbitmqctl stop || true
    update-rc.d -f rabbitmq remove || true
    update-rc.d -f rabbitmq-server remove || true
}<|MERGE_RESOLUTION|>--- conflicted
+++ resolved
@@ -362,31 +362,10 @@
     # ZK 1.0 breaks our existing code - upgrade later
     gem install -v=0.9.3 zookeeper
     sleep 1
-<<<<<<< HEAD
     gem install god ${GEMOPT}
     sleep 1
     gem install json ${GEMOPT}
     sleep 1
-=======
-    gem install neptune right_aws ${GEMOPT}
-    sleep 1
-    gem install god redgreen Ruby-MemCache ${GEMOPT}
-    sleep 1
-    gem install -v=2.3.4 rails ${GEMOPT}
-    sleep 1
-    gem install gem_plugin mongrel ${GEMOPT}
-    sleep 1
-    gem install mongrel_cluster ${GEMOPT}
-    # This is for Hypertable.
-    gem install capistrano ${GEMOPT}
-    sleep 1
-    gem install json ${GEMOPT}
-    sleep 1
-
-    # This is for Neptune's Babel App Engine pull queue interface
-    # which is just REST, but httparty does such a nice job compared
-    # to previously used things
->>>>>>> 8752f7f3
     gem install -v=0.8.3 httparty ${GEMOPT}
     # This is for the unit testing framework
     gem install -v=1.0.4 flexmock ${GEMOPT}
@@ -396,22 +375,6 @@
 
 postinstallgems()
 {
-<<<<<<< HEAD
-=======
-    ln -sf /var/lib/gems/1.8/bin/neptune /usr/bin/neptune
-}
-
-installmonitoring()
-{
-    cd ${APPSCALE_HOME}/AppMonitoring
-    mkdir -p /var/lib/collectd/rrd
-    RAILS_ENV=production rake gems:build:force
-    RAILS_ENV=production rake db:migrate
-}
-
-postinstallmonitoring()
-{
->>>>>>> 8752f7f3
     :;
 }
 
@@ -528,36 +491,20 @@
     mkdir -pv ${DESTDIR}/etc/init.d/
     ln -sfv ${APPSCALE_HOME_RUNTIME}/appscale-controller.sh ${DESTDIR}/etc/init.d/appscale-controller
     chmod -v a+x ${APPSCALE_HOME}/appscale-controller.sh
-<<<<<<< HEAD
-=======
-
-    ln -sfv ${APPSCALE_HOME_RUNTIME}/appscale-monitoring.sh ${DESTDIR}/etc/init.d/appscale-monitoring
-    chmod -v a+x ${APPSCALE_HOME}/appscale-monitoring.sh
-
     ln -sfv ${APPSCALE_HOME_RUNTIME}/appscale-progenitor.sh ${DESTDIR}/etc/init.d/appscale-progenitor
     chmod -v a+x ${APPSCALE_HOME}/appscale-progenitor.sh
 
     # Make the progenitor start up when AppScale starts, so that it can start
     # the AppController on system reboots.
     update-rc.d -f appscale-progenitor defaults
->>>>>>> 8752f7f3
 }
 
 postinstallservice()
 {
-<<<<<<< HEAD
-
     # First, stop all services that don't need to be running at boot.
-=======
-    # stop unnecessary services
->>>>>>> 8752f7f3
     service memcached stop || true
 
-<<<<<<< HEAD
     # Next, remove them from the boot list.
-=======
-    # remove unnecessary service
->>>>>>> 8752f7f3
     update-rc.d -f memcached remove || true
 
     ejabberdctl stop || true
