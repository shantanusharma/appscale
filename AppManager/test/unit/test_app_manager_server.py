# Programmer: Navraj Chohan <nlake44@gmail.com>

import glob
import json
import os
import subprocess
import sys
import time
import unittest
import urllib

from flexmock import flexmock

sys.path.append(os.path.join(os.path.dirname(__file__), "../../"))
import app_manager_server
import monit_app_configuration

sys.path.append(os.path.join(os.path.dirname(__file__), "../../../lib"))
import file_io
import appscale_info
import monit_interface
import testing

class TestAppManager(unittest.TestCase):
  def test_bad_convert_config_from_json(self):
    testing.disable_logging()
    self.assertEqual(None, app_manager_server.convert_config_from_json(None))
    self.assertEqual(None, app_manager_server.convert_config_from_json("{}"))
    self.assertEqual(None, app_manager_server.convert_config_from_json("{'app_name':'test'}"))

  def test_good_convert_config_from_json(self):
    configuration = {'app_name': 'test',
                     'app_port': 2000,
                     'language': 'python27',
                     'load_balancer_ip': '127.0.0.1',
                     'load_balancer_port': 8080,
                     'xmpp_ip': '127.0.0.1',
                     'dblocations': ['127.0.0.1', '127.0.0.2'],
                     'env_vars': {}}
    configuration = json.dumps(configuration)

    self.assertEqual(True, isinstance(app_manager_server.convert_config_from_json(configuration), dict))
   
  def test_start_app_badconfig(self):
    testing.disable_logging()
    self.assertEqual(app_manager_server.BAD_PID, app_manager_server.start_app({}))

  def test_start_app_badconfig2(self):
    testing.disable_logging()
    self.assertEqual(app_manager_server.BAD_PID, app_manager_server.start_app("{'app_name':'test'}"))
  
  def test_start_app_bad_appname(self):
    configuration = {'app_name': 'badName!@#$%^&*([]/.,',
                     'app_port': 2000,
                     'language': 'python27',
                     'load_balancer_ip': '127.0.0.1',
                     'load_balancer_port': 8080,
                     'xmpp_ip': '127.0.0.1',
                     'dblocations': ['127.0.0.1', '127.0.0.2'],
                     'env_vars': {}}
    configuration = json.dumps(configuration)
    self.assertEqual(-1, app_manager_server.start_app(configuration)) 

  def test_start_app_goodconfig_python(self):
    configuration = {'app_name': 'test',
                     'app_port': 2000,
                     'language': 'python27',
                     'load_balancer_ip': '127.0.0.1',
                     'load_balancer_port': 8080,
                     'xmpp_ip': '127.0.0.1',
                     'dblocations': ['127.0.0.1', '127.0.0.2'],
                     'env_vars': {}}
    configuration = json.dumps(configuration)

    fake_secret = "XXXXXX"
    flexmock(appscale_info).should_receive('get_private_ip')\
      .and_return('<private_ip>')
    flexmock(appscale_info).should_receive('get_secret')\
                           .and_return(fake_secret)
    flexmock(monit_app_configuration).should_receive('create_config_file')\
                               .and_return('fakeconfig')
    flexmock(monit_interface).should_receive('start')\
                           .and_return(True)
    flexmock(app_manager_server).should_receive('wait_on_app')\
                         .and_return(True)
    flexmock(os).should_receive('popen')\
                .and_return(flexmock(read=lambda: '12345\n'))
    flexmock(file_io).should_receive('write')\
                        .and_return()
    self.assertEqual(0, app_manager_server.start_app(configuration))
  
  def test_start_app_goodconfig_java(self):
    configuration = {'app_name': 'test',
                     'app_port': 2000,
                     'language': 'java',
                     'load_balancer_ip': '127.0.0.1',
                     'load_balancer_port': 8080,
                     'xmpp_ip': '127.0.0.1',
                     'dblocations': ['127.0.0.1', '127.0.0.2'],
                     'env_vars': {}}
    configuration = json.dumps(configuration)

    fake_secret = "XXXXXX"
    flexmock(appscale_info).should_receive('get_private_ip')\
      .and_return('<private_ip>')
    flexmock(appscale_info).should_receive('get_secret')\
                           .and_return(fake_secret)
    flexmock(monit_app_configuration).should_receive('create_config_file')\
                               .and_return('fakeconfig')
    flexmock(monit_interface).should_receive('start')\
                           .and_return(True)
    flexmock(app_manager_server).should_receive('wait_on_app')\
                         .and_return(True)
    flexmock(os).should_receive('popen')\
                .and_return(flexmock(read=lambda: '0\n'))
    flexmock(file_io).should_receive('write')\
                        .and_return()
    flexmock(subprocess).should_receive('call')\
                        .and_return(0)
    self.assertEqual(0, app_manager_server.start_app(configuration))

  def test_start_app_failed_copy_java(self):
    configuration = {'app_name': 'test',
                     'app_port': 2000,
                     'language': 'java',
                     'load_balancer_ip': '127.0.0.1',
                     'load_balancer_port': 8080,
                     'xmpp_ip': '127.0.0.1',
                     'dblocations': ['127.0.0.1', '127.0.0.2']}
    configuration = json.dumps(configuration)

    fake_secret = "XXXXXX"
    flexmock(appscale_info).should_receive('get_private_ip')\
      .and_return('<private_ip>')
    flexmock(appscale_info).should_receive('get_secret')\
                           .and_return(fake_secret)
    flexmock(monit_app_configuration).should_receive('create_config_file')\
                               .and_return('fakeconfig')
    flexmock(monit_interface).should_receive('start')\
                           .and_return(True)
    flexmock(app_manager_server).should_receive('wait_on_app')\
                         .and_return(True)
    flexmock(os).should_receive('popen')\
                .and_return(flexmock(read=lambda: '12345\n'))
    flexmock(file_io).should_receive('write')\
                        .and_return()
    flexmock(subprocess).should_receive('call')\
                        .and_return(1)
    self.assertEqual(-1, app_manager_server.start_app(configuration))

  def test_choose_db_location(self):
    db_locations = ['127.0.0.1']
    self.assertEqual("127.0.0.1", app_manager_server.choose_db_location(db_locations))
    db_locations = ['127.0.0.1', '127.0.0.2']
    assert  app_manager_server.choose_db_location(db_locations) in db_locations
    self.assertRaises(ValueError, app_manager_server.choose_db_location, [])            

  def test_create_python_app_env(self):
    env_vars = app_manager_server.create_python_app_env('1', '2', '3') 
    self.assertEqual('1', env_vars['MY_IP_ADDRESS'])
    self.assertEqual('2', env_vars['MY_PORT'])
    self.assertEqual('3', env_vars['APPNAME'])
    assert 'appscale' in env_vars['APPSCALE_HOME']
    assert 0 < int(env_vars['GOMAXPROCS'])

  def test_create_java_app_env(self):
    env_vars = app_manager_server.create_java_app_env()
    assert 'appscale' in env_vars['APPSCALE_HOME']

  def test_create_java_start_cmd(self): 
    fake_secret = "XXXXXX"
    flexmock(appscale_info).should_receive('get_secret')\
      .and_return(fake_secret)
    flexmock(appscale_info).should_receive('get_private_ip')\
      .and_return('<private_ip>')
    db_locations = ['127.0.1.0', '127.0.2.0']
    app_id = 'testapp'
    cmd = app_manager_server.create_java_start_cmd(app_id,
                                            '20000',
                                            '127.0.0.2',
                                            '8080',
                                            db_locations)
    assert fake_secret in cmd
    assert app_id in cmd

  def test_create_java_stop_cmd(self): 
    fake_secret = "XXXXXX"
    port = "20000"
    flexmock(appscale_info).should_receive('get_secret')\
      .and_return(fake_secret)
    flexmock(appscale_info).should_receive('get_private_ip')\
      .and_return('<private_ip>')
    cmd = app_manager_server.create_java_stop_cmd(port)
    self.assertIn(port, cmd)

    # Test with a numeric port instead of a string
    port = 20000    
<<<<<<< HEAD
    cmd = app_manager_server.create_python_stop_cmd(port, 'python')
    self.assertIn(str(port), cmd)
 
  def test_create_python_start_cmd(self): 
    fake_secret = "XXXXXX"
    flexmock(appscale_info).should_receive('get_secret')\
      .and_return(fake_secret)
    flexmock(appscale_info).should_receive('get_private_ip')\
      .and_return('<private_ip>')
    db_locations = ['127.0.1.0', '127.0.2.0']
    app_id = 'testapp'
    cmd = app_manager_server.create_python_start_cmd(app_id,
                                             '127.0.0.1',
                                             '20000',
                                             '127.0.0.2',
                                             '8080',
                                             '127.0.0.3',
                                             db_locations,
                                             'python')
    assert fake_secret in cmd
    assert app_id in cmd
=======
    cmd = app_manager_server.create_java_stop_cmd(port)
    assert str(port) in cmd 
>>>>>>> d7dd132c

  def test_stop_app_instance(self):
    flexmock(subprocess).should_receive('call')\
                        .and_return(0)
    flexmock(file_io).should_receive('read')\
                        .and_return('0')
    flexmock(os).should_receive('system')\
                        .and_return(0)
    app_manager_server.stop_app('test')

  def test_restart_app_instances_for_app(self):
    flexmock(subprocess).should_receive('call')\
                        .and_return(0)
    actual = app_manager_server.restart_app_instances_for_app('test')
    self.assertEquals(True, actual)

  def test_stop_app(self):
    flexmock(monit_interface).should_receive('stop')\
                        .and_return(True)
    flexmock(os).should_receive('system')\
                        .and_return(0)
    app_manager_server.stop_app('test')

  def test_wait_on_app(self):
    port = 20000
    ip = '127.0.0.1'
    testing.disable_logging()
    flexmock(urllib).should_receive('urlopen').and_return()
    flexmock(appscale_info).should_receive('get_private_ip')\
      .and_return(ip)
    self.assertEqual(True, app_manager_server.wait_on_app(port))

    flexmock(time).should_receive('sleep').and_return()
    flexmock(urllib).should_receive('urlopen').and_raise(IOError)
    self.assertEqual(False, app_manager_server.wait_on_app(port))

  def test_copy_modified_jars_success(self):
    app_name = 'test'
    flexmock(subprocess).should_receive('call').and_return(0)
    self.assertEqual(True, app_manager_server.copy_modified_jars(app_name))  
  
  def test_copy_modified_jars_fail_case_1(self):
    app_name = 'test'
    flexmock(subprocess).should_receive('call').and_return(0).and_return(1)
    self.assertEqual(False, app_manager_server.copy_modified_jars(app_name))

  def test_copy_modified_jars_fail_case_2(self):
    app_name = 'test'
    flexmock(subprocess).should_receive('call').and_return(1)
    self.assertEqual(False, app_manager_server.copy_modified_jars(app_name))
    
if __name__ == "__main__":
  unittest.main()<|MERGE_RESOLUTION|>--- conflicted
+++ resolved
@@ -195,32 +195,8 @@
 
     # Test with a numeric port instead of a string
     port = 20000    
-<<<<<<< HEAD
-    cmd = app_manager_server.create_python_stop_cmd(port, 'python')
+    cmd = app_manager_server.create_java_stop_cmd(port)
     self.assertIn(str(port), cmd)
- 
-  def test_create_python_start_cmd(self): 
-    fake_secret = "XXXXXX"
-    flexmock(appscale_info).should_receive('get_secret')\
-      .and_return(fake_secret)
-    flexmock(appscale_info).should_receive('get_private_ip')\
-      .and_return('<private_ip>')
-    db_locations = ['127.0.1.0', '127.0.2.0']
-    app_id = 'testapp'
-    cmd = app_manager_server.create_python_start_cmd(app_id,
-                                             '127.0.0.1',
-                                             '20000',
-                                             '127.0.0.2',
-                                             '8080',
-                                             '127.0.0.3',
-                                             db_locations,
-                                             'python')
-    assert fake_secret in cmd
-    assert app_id in cmd
-=======
-    cmd = app_manager_server.create_java_stop_cmd(port)
-    assert str(port) in cmd 
->>>>>>> d7dd132c
 
   def test_stop_app_instance(self):
     flexmock(subprocess).should_receive('call')\
