--- conflicted
+++ resolved
@@ -3,11 +3,8 @@
 
 import com.google.apphosting.api.ApiProxy;
 import com.google.apphosting.api.ApiProxy.Environment;
-<<<<<<< HEAD
-=======
 import com.google.apphosting.utils.config.AppEngineWebXml;
 
->>>>>>> 68f2e6bf
 import java.io.File;
 import java.io.PrintStream;
 import java.lang.reflect.Field;
@@ -20,25 +17,6 @@
 import java.util.logging.Handler;
 import java.util.logging.Level;
 import java.util.logging.Logger;
-<<<<<<< HEAD
-import com.google.apphosting.api.ApiProxy;
-import com.google.apphosting.utils.config.AppEngineWebXml;
-
-
-class DevAppServerImpl implements DevAppServer
-{
-    private final LocalServerEnvironment environment;
-    private Map<String, String>          serviceProperties = new HashMap();
-
-    private Logger                       logger            = Logger.getLogger(DevAppServerImpl.class.getName());
-
-    private ServerState                  serverState       = ServerState.INITIALIZING;
-
-    private ContainerService             mainContainer     = null;
-    private final BackendContainer       backendContainer;
-    private ApiProxyLocal                apiProxyLocal;
-
-=======
 
 
 class DevAppServerImpl implements DevAppServer
@@ -63,7 +41,6 @@
     private final String                 GET_METHOD                  = "get";
     private final String                 SET_METHOD                  = "set";
 
->>>>>>> 68f2e6bf
     public DevAppServerImpl( File appDir, File externalResourceDir, File webXmlLocation, File appEngineWebXmlLocation, String address, int port, boolean useCustomStreamHandler, Map<String, Object> containerConfigProperties )
     {
         String serverInfo = ContainerUtils.getServerInfo();
@@ -112,41 +89,20 @@
             this.mainContainer.startup();
 
             ApiProxy.Environment env = ApiProxy.getCurrentEnvironment();
-<<<<<<< HEAD
-            env.getAttributes().put("com.google.appengine.runtime.default_version_hostname", "localhost:" + getPort());
-
-            this.serviceProperties.putAll(this.mainContainer.getServiceProperties());
-            this.apiProxyLocal.appendProperties(this.mainContainer.getServiceProperties());
-
-            /*
-             * AppScale - added config and setting system property if config isn't
-             * null
-             */
-=======
             env.getAttributes().put("com.google.appengine.runtime.default_version_hostname", LOCALHOST + getPort());
 
             this.serviceProperties.putAll(this.mainContainer.getServiceProperties());
             this.apiProxyLocal.appendProperties(this.mainContainer.getServiceProperties());
             // add for AppScale
->>>>>>> 68f2e6bf
             AppEngineWebXml config = this.mainContainer.getAppEngineWebXmlConfig();
             if (config == null)
             {
                 throw new RuntimeException("applciation context config is null");
-<<<<<<< HEAD
             }
             else
             {
-                System.setProperty("APPLICATION_ID", config.getAppId());
-            }
-
-=======
-            }
-            else
-            {
                 System.setProperty(APPLICATION_ID_PROPERTY, config.getAppId());
             }
->>>>>>> 68f2e6bf
             this.backendContainer.startupAll(this.mainContainer.getBackendsXml(), this.apiProxyLocal);
         }
         catch (BindException ex)
@@ -165,15 +121,9 @@
         this.serverState = ServerState.RUNNING;
 
         String prettyAddress = this.mainContainer.getAddress();
-<<<<<<< HEAD
-        if ((prettyAddress.equals("0.0.0.0")) || (prettyAddress.equals("127.0.0.1")))
-        {
-            prettyAddress = "localhost";
-=======
         if ((prettyAddress.equals("0.0.0.0")) || (prettyAddress.equals(LOCAL_HOST_IP)))
         {
             prettyAddress = LOCALHOST;
->>>>>>> 68f2e6bf
         }
 
         String listeningHostAndPort = prettyAddress + ":" + this.mainContainer.getPort();
@@ -183,28 +133,12 @@
 
     private TimeZone setServerTimeZone()
     {
-<<<<<<< HEAD
-        String sysTimeZone = (String)this.serviceProperties.get("appengine.user.timezone.impl");
-=======
         String sysTimeZone = (String)this.serviceProperties.get(APPENGINE_TIMEZONE_PROPERTY);
->>>>>>> 68f2e6bf
         if ((sysTimeZone != null) && (sysTimeZone.trim().length() > 0))
         {
             return null;
         }
 
-<<<<<<< HEAD
-        TimeZone utc = TimeZone.getTimeZone("UTC");
-        assert (utc.getID().equals("UTC")) : "Unable to retrieve the UTC TimeZone";
-        try
-        {
-            Field f = TimeZone.class.getDeclaredField("defaultZoneTL");
-            f.setAccessible(true);
-            ThreadLocal tl = (ThreadLocal)f.get(null);
-            Method getZone = ThreadLocal.class.getMethod("get", new Class[0]);
-            TimeZone previousZone = (TimeZone)getZone.invoke(tl, new Object[0]);
-            Method setZone = ThreadLocal.class.getMethod("set", new Class[] { Object.class });
-=======
         TimeZone utc = TimeZone.getTimeZone(UTC);
         assert (utc.getID().equals(UTC)) : "Unable to retrieve the UTC TimeZone";
         try
@@ -215,7 +149,6 @@
             Method getZone = ThreadLocal.class.getMethod(GET_METHOD, new Class[0]);
             TimeZone previousZone = (TimeZone)getZone.invoke(tl, new Object[0]);
             Method setZone = ThreadLocal.class.getMethod(SET_METHOD, new Class[] { Object.class });
->>>>>>> 68f2e6bf
             setZone.invoke(tl, new Object[] { utc });
             return previousZone;
         }
@@ -240,11 +173,7 @@
 
     private void restoreLocalTimeZone( TimeZone timeZone )
     {
-<<<<<<< HEAD
-        String sysTimeZone = (String)this.serviceProperties.get("appengine.user.timezone.impl");
-=======
         String sysTimeZone = (String)this.serviceProperties.get(APPENGINE_TIMEZONE_PROPERTY);
->>>>>>> 68f2e6bf
         if ((sysTimeZone != null) && (sysTimeZone.trim().length() > 0))
         {
             return;
@@ -254,11 +183,7 @@
             Field f = TimeZone.class.getDeclaredField("defaultZoneTL");
             f.setAccessible(true);
             ThreadLocal tl = (ThreadLocal)f.get(null);
-<<<<<<< HEAD
-            Method setZone = ThreadLocal.class.getMethod("set", new Class[] { Object.class });
-=======
             Method setZone = ThreadLocal.class.getMethod(SET_METHOD, new Class[] { Object.class });
->>>>>>> 68f2e6bf
             setZone.invoke(tl, new Object[] { timeZone });
         }
         catch (Exception e)
