--- conflicted
+++ resolved
@@ -1,30 +1,16 @@
 #!/usr/bin/env python
-<<<<<<< HEAD
-# 
-# delete all application record for testing.
-# 
-# Author: Navraj Chohan
-#
-=======
 # Programmer: Navraj Chohan <nlake44@gmail.com>
 
 """ 
  Delete all application record for testing.
 """ 
 
->>>>>>> c80a8b46
 
 import os
 import sys
 from dbconstants import *
 import appscale_datastore_batch
 
-<<<<<<< HEAD
-def get_entities(table, schema, db):
-  return db.range_query(table, schema, "", "", 1000000)
-
-def delete_all(entities, table, db):
-=======
 _MAX_ENTITIES = 1000000 
 def get_entities(table, schema, db):
   """ Gets entities from a table.
@@ -45,7 +31,6 @@
     table: The table to delete from
     db: The database accessor
   """
->>>>>>> c80a8b46
   for ii in entities:
     db.batch_delete(table, ii.keys())
 
@@ -59,7 +44,6 @@
   db = appscale_datastore_batch.DatastoreFactory.getDatastore(DB_TYPE)
   entities = get_entities(APP_ENTITY_TABLE, APP_ENTITY_SCHEMA, db)   
   delete_all(entities, APP_ENTITY_TABLE, db) 
-<<<<<<< HEAD
 
   entities = get_entities(ASC_PROPERTY_TABLE, PROPERTY_SCHEMA, db)
   delete_all(entities, ASC_PROPERTY_TABLE, db) 
@@ -67,15 +51,6 @@
   entities = get_entities(DSC_PROPERTY_TABLE, PROPERTY_SCHEMA, db)
   delete_all(entities, DSC_PROPERTY_TABLE, db) 
 
-=======
-
-  entities = get_entities(ASC_PROPERTY_TABLE, PROPERTY_SCHEMA, db)
-  delete_all(entities, ASC_PROPERTY_TABLE, db) 
-
-  entities = get_entities(DSC_PROPERTY_TABLE, PROPERTY_SCHEMA, db)
-  delete_all(entities, DSC_PROPERTY_TABLE, db) 
-
->>>>>>> c80a8b46
   entities = get_entities(APP_KIND_TABLE, APP_KIND_SCHEMA, db)
   delete_all(entities, APP_KIND_TABLE, db) 
   
